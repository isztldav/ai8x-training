###################################################################################################
#
# Copyright (C) 2020-2023 Maxim Integrated Products, Inc. All Rights Reserved.
#
# Maxim Integrated Products, Inc. Default Copyright Notice:
# https://www.maximintegrated.com/en/aboutus/legal/copyrights.html
#
###################################################################################################
# pyright: reportOptionalMemberAccess=false, reportPrivateImportUsage=false
# pyright: reportOptionalCall=false, reportOptionalOperand=false
"""
Contains the limits of the MAX78000/MAX78002 implementations and custom PyTorch modules that take
the limits into account.
"""

import torch
from torch import nn
from torch.autograd import Function

import devices

dev = None


class normalize:
    """
    Normalize input to either [-128/128, +127/128] or [-128, +127]
    """
    def __init__(self, args):
        self.args = args

    def __call__(self, img):
        if self.args.act_mode_8bit:
            return img.sub(0.5).mul(256.).round().clamp(min=-128, max=127)
        return img.sub(0.5).mul(256.).round().clamp(min=-128, max=127).div(128.)


class fold:
    """
    Fold data to increase the number of channels. An interlaced approach used in this folding
    as explained in [1].

    [1] https://arxiv.org/pdf/2203.16528.pdf
    """
    def __init__(self, fold_ratio):
        self.fold_ratio = fold_ratio

    def __call__(self, img):
        if self.fold_ratio == 1:
            return img

        img_folded = None
        for i in range(self.fold_ratio):
            for j in range(self.fold_ratio):
                img_subsample = img[:, i::self.fold_ratio, j::self.fold_ratio]
                if img_folded is not None:
                    img_folded = torch.cat((img_folded, img_subsample), dim=0)
                else:
                    img_folded = img_subsample

        return img_folded


def unfold_batch(img_batch, fold_ratio):
    """
    Unfold data to reduce the number of channels. An interlaced approach used in this folding
    as explained in [1]. This operation is the reverse of the transformation implemented
    at ai8x.fold class.

    [1] https://arxiv.org/pdf/2203.16528.pdf
    """
    if fold_ratio == 1:
        return img_batch

    num_out_channels = img_batch.shape[1] // (fold_ratio*fold_ratio)

    img_batch_uf = torch.zeros((img_batch.shape[0], num_out_channels,
                                img_batch.shape[2]*fold_ratio, img_batch.shape[3]*fold_ratio),
                               dtype=img_batch.dtype, device=img_batch.device, requires_grad=False)

    for i in range(fold_ratio):
        for j in range(fold_ratio):
            ch_index_start = num_out_channels*(i*fold_ratio + j)
            ch_index_end = num_out_channels * (i*fold_ratio + j + 1)
            img_batch_uf[:, :, i::fold_ratio, j::fold_ratio] = \
                img_batch[:, ch_index_start:ch_index_end, :, :]

    return img_batch_uf


class QuantizationFunction(Function):
    """
    Custom autograd function
    The forward pass divides by 2**(bits-1) (typically, 128) and rounds the result to the
    nearest integer.
    The backward pass is straight through.
    """
    @staticmethod
    def forward(_, x, bits=8, extra_bit_shift=0):  # pylint: disable=arguments-differ
        """Forward prop"""
        if dev.simulate:
            if bits > 1:
                return x.div(2**(bits+extra_bit_shift-1)).add(.5).floor()
            if bits < 1:
                return x.mul(2**(1-bits-extra_bit_shift)).add(.5).floor()
            return x.add(.5).floor()

        factor1 = 2**(bits-extra_bit_shift-1)
        factor2 = 2**(bits-1)
        return x.mul(factor1).add(.5).floor().div(factor2)

    @staticmethod
    def backward(_, x):  # pylint: disable=arguments-differ
        """Backprop"""
        # Straight through - return as many input gradients as there were arguments;
        # gradients of non-Tensor arguments to forward must be None.
        return x, None, None


class Quantize(nn.Module):
    """
    Post-activation integer quantization module
    Apply the custom autograd function
    """
    def __init__(self, num_bits=8, num_extra_bit_shift=0):
        super().__init__()
        self.num_bits = num_bits
        self.num_extra_bit_shift = num_extra_bit_shift

    def forward(self, x):  # pylint: disable=arguments-differ
        """Forward prop"""
        return QuantizationFunction.apply(x, self.num_bits, self.num_extra_bit_shift)


class FloorFunction(Function):
    """
    Custom MAX78000/MAX78002 autograd function
    The forward pass returns the integer floor.
    The backward pass is straight through.
    """
    @staticmethod
    def forward(_, x):  # pylint: disable=arguments-differ
        """Forward prop"""
        return x.floor()

    @staticmethod
    def backward(_, x):  # pylint: disable=arguments-differ
        """Backprop"""
        # Straight through - return as many input gradients as there were arguments;
        # gradients of non-Tensor arguments to forward must be None.
        return x


class AvgPoolFloorFunction(Function):
    """
    Custom MAX78000/MAX78002 autograd function
    The forward pass returns the integer floor for positive numbers and integer
    ceil for negative numbers.
    The backward pass is straight through.
    """
    @staticmethod
    def forward(_, x):  # pylint: disable=arguments-differ
        """Forward prop"""
        return torch.where(x > 0, torch.floor(x), torch.ceil(x))

    @staticmethod
    def backward(_, x):  # pylint: disable=arguments-differ
        """Backprop"""
        # Straight through - return as many input gradients as there were arguments;
        # gradients of non-Tensor arguments to forward must be None.
        return x


class Floor(nn.Module):
    """
    Post-pooling integer quantization module
    Apply the custom autograd function
    """
    def forward(self, x):  # pylint: disable=arguments-differ
        """Forward prop"""
        return FloorFunction.apply(x)


class AvgPoolFloor(nn.Module):
    """
    Post-pooling integer quantization module
    Apply the custom autograd function
    """
    def forward(self, x):  # pylint: disable=arguments-differ
        """Forward prop"""
        return AvgPoolFloorFunction.apply(x)


class FloorONNX(nn.Module):
    """
    Post-pooling integer quantization module
    Apply the custom autograd function
    """
    def forward(self, x):  # pylint: disable=arguments-differ
        """Forward prop"""
        return x.floor()


class RoundFunction(Function):
    """
    Custom MAX78000/MAX78002 autograd function
    The forward pass returns the integer rounded.
    The backward pass is straight through.
    """
    @staticmethod
    def forward(_, x):  # pylint: disable=arguments-differ
        """Forward prop"""
        return x.round()

    @staticmethod
    def backward(_, x):  # pylint: disable=arguments-differ
        """Backprop"""
        # Straight through - return as many input gradients as there were arguments;
        # gradients of non-Tensor arguments to forward must be None.
        return x


class Round(nn.Module):
    """
    Post-pooling integer quantization module
    Apply the custom autograd function
    """
    def forward(self, x):  # pylint: disable=arguments-differ
        """Forward prop"""
        return RoundFunction.apply(x)


class Clamp(nn.Module):
    """
    Post-Activation Clamping Module
    Clamp the output to the given range (typically, [-128, +127])
    """
    def __init__(self, min_val=None, max_val=None):
        super().__init__()
        self.min_val = min_val
        self.max_val = max_val

    def forward(self, x):  # pylint: disable=arguments-differ
        """Forward prop"""
        x = x.clamp(min=self.min_val)
        return x.clamp(max=self.max_val)


class Scaler(nn.Module):
    """
    Scaler module that considers integer quantization
    Apply the custom autograd function
    """
    def forward(self, x, s):  # pylint: disable=arguments-differ
        """Forward prop"""
        if dev.simulate:
            return FloorFunction.apply(x.mul(s))
        return x.mul(s)


class ScalerONNX(nn.Module):
    """
    Scaler module that considers integer quantization
    Apply the custom autograd function
    """
    def forward(self, x, s):  # pylint: disable=arguments-differ
        """Forward prop"""
        if dev.simulate:
            return x.mul(s).floor()
        return x.mul(s)


class ID3(nn.Module):
    """
    ID forward function with 3 arguments
    """
    def forward(self, x, _):  # pylint: disable=arguments-differ
        """Forward prop"""
        return x


class RoundQat(nn.Module):
    """
    Round function for AvgPool in QAT mode
    """
    def forward(self, x):  # pylint: disable=arguments-differ
        """Forward prop"""
        factor = 2**(dev.ACTIVATION_BITS - 1)
        return RoundFunction.apply(x.mul(factor)).div(factor)


class RoundQatONNX(nn.Module):
    """
    Round function for AvgPool in QAT mode
    """
    def forward(self, x):  # pylint: disable=arguments-differ
        """Forward prop"""
        factor = 2**(dev.ACTIVATION_BITS - 1)
        return x.mul(factor).round().div(factor)


class FloorQat(nn.Module):
    """
    Floor function for AvgPool in QAT mode
    """
    def forward(self, x):  # pylint: disable=arguments-differ
        """Forward prop"""
        factor = 2**(dev.ACTIVATION_BITS - 1)
        return AvgPoolFloorFunction.apply(x.mul(factor)).div(factor)


class FloorQatONNX(nn.Module):
    """
    Floor function for AvgPool in QAT mode
    """
    def forward(self, x):  # pylint: disable=arguments-differ
        """Forward prop"""
        factor = 2**(dev.ACTIVATION_BITS - 1)
        return x.mul(factor).floor().div(factor)


def quantize_clamp(wide, quantize_activation=False, weight_bits=8):
    """
    Return new Quantization and Clamp objects.
    """
    if dev.simulate:
        if not wide:
            quantize = Quantize(num_bits=dev.DATA_BITS)
            clamp = Clamp(
                min_val=-(2**(dev.ACTIVATION_BITS-1)),
                max_val=2**(dev.ACTIVATION_BITS-1)-1,
            )
        else:
            quantize = Quantize(num_bits=dev.DATA_BITS - weight_bits + 1)
            clamp = Clamp(
                min_val=-(2**(dev.FULL_ACC_BITS-1)),
                max_val=2**(dev.FULL_ACC_BITS-1)-1,
            )
    else:
        if quantize_activation:
            if not wide:
                quantize = Quantize(num_bits=dev.ACTIVATION_BITS)
            else:
                quantize = Quantize(num_bits=dev.WIDE_LAYER_RESOLUTION_BITS)
        else:
            quantize = Empty()
        if not wide:
            clamp = Clamp(  # Do not combine with ReLU
                min_val=-1.,
                max_val=(2.**(dev.ACTIVATION_BITS-1)-1)/(2.**(dev.ACTIVATION_BITS-1)),
            )
        else:
            clamp = Clamp(
                min_val=-(2.**((dev.FULL_ACC_BITS-2*(dev.DATA_BITS-1))-1)),
                max_val=2.**((dev.FULL_ACC_BITS-2*(dev.DATA_BITS-1))-1),
            )

    return quantize, clamp


def quantize_clamp_pool(pooling, quantize_activation=False):
    """
    Return new Quantization and Clamp objects for pooling.
    """
    if dev.simulate:
        if pooling == 'Avg':
            quantize = Round() if dev.round_avg else AvgPoolFloor()
            clamp = Clamp(
                min_val=-(2**(dev.DATA_BITS-1)),
                max_val=2**(dev.DATA_BITS-1)-1,
            )
        else:  # Max, None
            quantize = Empty()
            clamp = Empty()
    else:
        quantize = Empty()
        if pooling == 'Avg':
            if quantize_activation:
                quantize = RoundQat() if dev.round_avg else FloorQat()
            clamp = Clamp(min_val=-1., max_val=127./128.)
        else:  # Max, None
            clamp = Empty()

    return quantize, clamp


def quantize_clamp_parameters(weight_bits, bias_bits):
    """
    Return new Quantization and Clamp objects for weight and bias parameters
    """
    if dev.simulate:
        quantize_weight = Quantize(num_bits=weight_bits-dev.DATA_BITS+1)
        quantize_bias = Quantize(num_bits=2*(weight_bits-dev.DATA_BITS)+1)
        clamp_weight = Empty()
        clamp_bias = Empty()
    else:
        if weight_bits == 0 and bias_bits == 0:
            quantize_weight = Empty()
            quantize_bias = Empty()
            clamp_weight = Empty()
            clamp_bias = Empty()
        else:
            quantize_weight = Quantize(num_bits=weight_bits)
            quantize_bias = Quantize(num_bits=bias_bits)
            clamp_weight = Clamp(min_val=-1.,
                                 max_val=(2.**(weight_bits-1)-1)/(2.**(weight_bits-1)))
            clamp_bias = Clamp(min_val=-1., max_val=(2.**(bias_bits-1)-1)/(2.**(bias_bits-1)))

    return quantize_weight, quantize_bias, clamp_weight, clamp_bias


class OutputShiftSqueeze(nn.Module):
    """
    Return output_shift when not using quantization-aware training.
    """
    def forward(self, _, x):  # pylint: disable=arguments-differ
        """Forward prop"""
        return x.squeeze(0)


class OutputShift(nn.Module):
    """
    Calculate the clamped output shift when adjusting during quantization-aware training.
    """
    def __init__(self, shift_quantile=1.0):
        super().__init__()
        self.shift_quantile = shift_quantile

    def forward(self, x, _):  # pylint: disable=arguments-differ
        """Forward prop"""
        limit = torch.quantile(x.abs(), self.shift_quantile)
        return -(1./limit).log2().floor().clamp(min=-15., max=15.)


class OutputShiftONNX(nn.Module):
    """
    Calculate the clamped output shift when adjusting during quantization-aware training.
    """
    def forward(self, x, _):  # pylint: disable=arguments-differ
        """Forward prop"""
        return -(1./x.abs().max()).log2().floor().clamp(min=-15., max=15.)


class One(nn.Module):
    """
    Return 1.
    """
    def forward(self, x):  # pylint: disable=arguments-differ
        """Forward prop"""
        return torch.ones(1).to(x.device)


class WeightScale(nn.Module):
    """
    Calculate the weight scale (reciprocal of 2 to the power of the output shift)
    """
    def forward(self, x):  # pylint: disable=arguments-differ
        """Forward prop"""
        return torch.exp2(-x)


class OutputScale(nn.Module):
    """
    Calculate the output scale (2 to the power of the output shift)
    """
    def forward(self, x):  # pylint: disable=arguments-differ
        """Forward prop"""
        return torch.exp2(x)


class Abs(nn.Module):
    """
    Return abs(x)
    """
    def forward(self, x):  # pylint: disable=arguments-differ
        """Forward prop"""
        return torch.abs_(x)  # abs_() is the in-place version


class Empty(nn.Module):
    """
    Do nothing
    """
    def forward(self, x):  # pylint: disable=arguments-differ
        """Forward prop"""
        return x


def get_activation(activation=None):
    """
    Return the selected `activation` class ('ReLU', 'Abs', None)
    """
    if activation == 'ReLU':
        return nn.ReLU(inplace=True)
    if activation == 'Abs':
        assert dev.device != 84
        return Abs()
    return Empty()


class QuantizationAwareModule(nn.Module):
    """
    Common code for Quantization-Aware Training
    """
    def __init__(
            self,
            pooling=None,
            activation=None,
            wide=False,
            weight_bits=None,
            bias_bits=None,
            quantize_activation=False,
            pool=None,
            op=None,
            bn=None,
            shift_quantile=1.0,
    ):
        super().__init__()

        assert weight_bits in [None, 1, 2, 4, 8], f'Weight bits cannot be {weight_bits}'
        assert bias_bits in [None, 1, 2, 4, 8], f'Bias bits cannot be {bias_bits}'

        self.quantize = None
        self.clamp = None
        self.quantize_bias = None
        self.clamp_bias = None
        self.calc_out_shift = None
        self.scale = None
        self.calc_weight_scale = None
        self.calc_out_scale = None
        self.quantize_weight = None
        self.clamp_weight = None
        self.quantize_pool = None
        self.clamp_pool = None

        self.activate = get_activation(activation)
        self.wide = wide

        self.pool = pool
        self.op = op
        self.bn = bn
        self.pooling = pooling

        self.output_shift = nn.Parameter(torch.tensor([0.]), requires_grad=False)
        self.init_module(weight_bits, bias_bits, quantize_activation, shift_quantile)

    def init_module(
            self,
            weight_bits,
            bias_bits,
            quantize_activation,
            shift_quantile,
            export=False,
    ):
        """Initialize model parameters"""
        if weight_bits is None and bias_bits is None and not quantize_activation:
<<<<<<< HEAD
            if not export:
                self.weight_bits = nn.Parameter(torch.Tensor([0]), requires_grad=False)
                self.bias_bits = nn.Parameter(torch.Tensor([0]), requires_grad=False)
                self.quantize_activation = nn.Parameter(torch.Tensor([False]), requires_grad=False)
                self.adjust_output_shift = nn.Parameter(torch.Tensor([False]), requires_grad=False)
        elif weight_bits in [1, 2, 4, 8] and bias_bits in [1, 2, 4, 8] and quantize_activation:
            self.weight_bits = nn.Parameter(torch.Tensor([weight_bits]), requires_grad=False)
            if not export:
                self.bias_bits = nn.Parameter(torch.Tensor([bias_bits]), requires_grad=False)
                self.quantize_activation = nn.Parameter(torch.Tensor([True]), requires_grad=False)
                self.adjust_output_shift = nn.Parameter(torch.Tensor([not dev.simulate]),
                                                        requires_grad=False)
=======
            self.weight_bits = nn.Parameter(torch.tensor([0]), requires_grad=False)
            self.bias_bits = nn.Parameter(torch.tensor([0]), requires_grad=False)
            self.quantize_activation = nn.Parameter(torch.tensor([False]), requires_grad=False)
            self.adjust_output_shift = nn.Parameter(torch.tensor([False]), requires_grad=False)
        elif weight_bits in [1, 2, 4, 8] and bias_bits in [1, 2, 4, 8] and quantize_activation:
            self.weight_bits = nn.Parameter(torch.tensor([weight_bits]), requires_grad=False)
            self.bias_bits = nn.Parameter(torch.tensor([bias_bits]), requires_grad=False)
            self.quantize_activation = nn.Parameter(torch.tensor([True]), requires_grad=False)
            self.adjust_output_shift = nn.Parameter(torch.tensor([not dev.simulate]),
                                                    requires_grad=False)
>>>>>>> 9b1e89d0
        else:
            assert False, f'Undefined mode with weight_bits: {weight_bits}, ' \
                          f'bias_bits: {bias_bits}, ' \
                          f'quantize_activation: {quantize_activation}'

<<<<<<< HEAD
        if not export:
            self.shift_quantile = nn.Parameter(torch.Tensor([shift_quantile]), requires_grad=False)
            self.set_functions()
=======
        self.shift_quantile = nn.Parameter(torch.tensor([shift_quantile]), requires_grad=False)
        self.set_functions()
>>>>>>> 9b1e89d0

    def set_functions(self):
        """Set functions to be used wrt the model parameters"""
        if self.adjust_output_shift.detach():
            self.calc_out_shift = OutputShift(self.shift_quantile.detach().item())
            self.calc_weight_scale = WeightScale()
        else:
            self.calc_out_shift = OutputShiftSqueeze()
            self.calc_weight_scale = One()

        self.scale = Scaler()
        self.calc_out_scale = OutputScale()

        self.quantize_weight, self.quantize_bias, self.clamp_weight, self.clamp_bias = \
            quantize_clamp_parameters(self.weight_bits.detach().item(),
                                      self.bias_bits.detach().item())
        self.quantize, self.clamp = \
            quantize_clamp(self.wide, bool(self.quantize_activation.detach().item()),
                           int(self.weight_bits.detach().item()))
        self.quantize_pool, self.clamp_pool = \
            quantize_clamp_pool(self.pooling, bool(self.quantize_activation.detach().item()))

    def forward(self, x):  # pylint: disable=arguments-differ
        """Forward prop"""
        if self.pool is not None:
            x = self.clamp_pool(self.quantize_pool(self.pool(x)))
        if self.op is not None:
            if self.op.bias is not None:
                bias_r = torch.flatten(self.op.bias.detach())
                weight_r = torch.flatten(self.op.weight.detach())
                params_r = torch.cat((weight_r, bias_r))
            else:
                params_r = torch.flatten(self.op.weight.detach())
            out_shift = self.calc_out_shift(params_r, self.output_shift.detach())
            weight_scale = self.calc_weight_scale(out_shift)
            out_scale = self.calc_out_scale(out_shift)

            self.output_shift.data = out_shift.unsqueeze(0)

            weights = self.op.weight.data
            self.op.weight.data = \
                self.clamp_weight(self.quantize_weight(self.op.weight.mul(weight_scale)))
            if self.op.bias is not None:
                biases = self.op.bias.data
                self.op.bias.data = \
                    self.clamp_bias(self.quantize_bias(self.op.bias.mul(weight_scale)))

            x = self.op(x)

            self.op.weight.data = weights
            if self.op.bias is not None:
                self.op.bias.data = biases

            if self.bn is not None:
                x = self.bn(x).div(4.)
            if not self.wide:
                # The device does not apply output shift in wide mode
                x = self.scale(x, out_scale)
            x = self.clamp(self.quantize(self.activate(x)))
        return x


class Conv2d(QuantizationAwareModule):
    """
    2D pooling ('Avg', 'Max' or None) optionally followed by
    2D convolution/transposed 2D convolution and activation ('ReLU', 'Abs', None)
    """
    def __init__(  # pylint: disable=too-many-arguments
            self,
            in_channels,
            out_channels,
            kernel_size,
            op='Conv2d',
            pooling=None,
            pool_size=2,
            pool_stride=2,
            pool_dilation=1,
            stride=1,
            padding=0,
            dilation=1,
            bias=True,
            activation=None,
            wide=False,
            batchnorm=None,
            weight_bits=None,
            bias_bits=None,
            quantize_activation=False,
            groups=1,
            eps=1e-05,
            momentum=0.05,
    ):
        assert not wide or activation is None

        if pooling is not None:
            if pool_stride is None:
                pool_stride = pool_size

            if isinstance(pool_size, int):
                assert dev.device != 84 or pool_size & 1 == 0
                assert pool_size <= 16 \
                    and (dev.device != 84 or pool_size <= 4 or pooling == 'Max')
            elif isinstance(pool_size, tuple):
                assert len(pool_size) == 2
                assert dev.device != 84 or pool_size[0] & 1 == 0
                assert pool_size[0] <= 16 \
                    and (dev.device != 84 or pool_size[0] <= 4 or pooling == 'Max')
                assert dev.device != 84 or pool_size[1] & 1 == 0
                assert pool_size[1] <= 16 \
                    and (dev.device != 84 or pool_size[1] <= 4 or pooling == 'Max')
            else:
                raise ValueError('pool_size must be int or tuple')

            if isinstance(pool_stride, int):
                assert pool_stride > 0
                assert pool_stride <= 16 \
                    and (dev.device != 84 or pool_stride <= 4 or pooling == 'Max')
            elif isinstance(pool_stride, tuple):
                assert len(pool_stride) == 2
                assert dev.device != 84 or pool_stride[0] == pool_stride[1]
                assert 0 < pool_stride[0] <= 16 \
                    and (dev.device != 84 or pool_stride[0] <= 4 or pooling == 'Max')
                assert 0 < pool_stride[1] <= 16 \
                    and (dev.device != 84 or pool_stride[1] <= 4 or pooling == 'Max')
                assert pool_stride[0] == pool_stride[1]
            else:
                raise ValueError('pool_stride must be int or tuple')

            if isinstance(pool_dilation, int):
                assert pool_dilation > 0
                assert pool_dilation <= 1 \
                    or dev.device == 87 and pool_dilation <= 16 and pooling == 'Max'
            elif isinstance(pool_dilation, tuple):
                assert len(pool_dilation) == 2
                assert pool_dilation[0] > 0
                assert pool_dilation[0] <= 1 \
                    or dev.device == 87 and pool_dilation[0] <= 16 and pooling == 'Max'
                assert pool_dilation[1] > 0
                assert pool_dilation[1] <= 1 \
                    or dev.device == 87 and pool_dilation[1] <= 16 and pooling == 'Max'
            else:
                raise ValueError('pool_dilation must be int or tuple')

            if op == 'ConvTranspose2d':
                assert stride == 2
            else:
                assert stride == 1
        else:
            if op == 'ConvTranspose2d':
                assert stride == 2
            else:
                assert 0 < stride <= 3

        assert 0 <= padding <= 2

        assert dilation == 1

        if pooling == 'Max':
            pool = nn.MaxPool2d(kernel_size=pool_size, stride=pool_stride,
                                dilation=pool_dilation, padding=0)
        elif pooling == 'Avg':
            pool = nn.AvgPool2d(kernel_size=pool_size, stride=pool_stride, padding=0)
        else:
            pool = None

        if batchnorm == 'Affine':
            bn = nn.BatchNorm2d(out_channels, eps=eps, momentum=momentum, affine=True)
            assert bias, '`bias` must be set (enable --use-bias for models where bias is optional)'
        elif batchnorm == 'NoAffine':
            bn = nn.BatchNorm2d(out_channels, eps=eps, momentum=momentum, affine=False)
            assert bias, '`bias` must be set (enable --use-bias for models where bias is optional)'
        else:
            bn = None

        if kernel_size is not None:
            if isinstance(kernel_size, tuple):
                assert len(kernel_size) == 2 and kernel_size[0] == kernel_size[1]
                kernel_size = kernel_size[0]

            assert kernel_size == 3 or dev.device != 84 and kernel_size == 1

            assert groups == 1 or dev.device == 87, 'Set device to MAX78002 for depthwise support'

            if op == 'Conv2d':
                opn = nn.Conv2d(in_channels, out_channels,
                                kernel_size=kernel_size, stride=stride,
                                padding=padding, dilation=dilation, bias=bias, groups=groups)
            elif op == 'ConvTranspose2d':
                assert dev.device != 84
                opn = nn.ConvTranspose2d(in_channels, out_channels,
                                         kernel_size=kernel_size, stride=stride,
                                         output_padding=1,
                                         padding=padding, dilation=dilation, bias=bias)
            else:
                raise ValueError('Unsupported operation')
        else:
            opn = None

        super().__init__(
            pooling,
            activation,
            wide,
            weight_bits,
            bias_bits,
            quantize_activation,
            pool,
            opn,
            bn,
        )


class FusedMaxPoolConv2d(Conv2d):
    """
    Fused 2D Max Pool, 2D Convolution and Activation ('ReLU', 'Abs', None)
    """
    def __init__(self, *args, **kwargs):
        super().__init__(*args, pooling='Max', **kwargs)


class FusedMaxPoolConv2dBN(FusedMaxPoolConv2d):
    """
    Fused 2D Max Pool, 2D Convolution, BatchNorm and Activation ('ReLU', 'Abs', None)
    """
    def __init__(self, *args, **kwargs):
        if 'batchnorm' not in kwargs:
            kwargs['batchnorm'] = 'Affine'
        super().__init__(*args, **kwargs)


class FusedMaxPoolConv2dReLU(FusedMaxPoolConv2d):
    """
    Fused 2D Max Pool, 2D Convolution and ReLU
    """
    def __init__(self, *args, **kwargs):
        super().__init__(*args, activation='ReLU', **kwargs)


class FusedMaxPoolConv2dBNReLU(FusedMaxPoolConv2dReLU):
    """
    Fused 2D Max Pool, 2D Convolution, BatchNorm and ReLU
    """
    def __init__(self, *args, **kwargs):
        if 'batchnorm' not in kwargs:
            kwargs['batchnorm'] = 'Affine'
        super().__init__(*args, **kwargs)


class FusedMaxPoolConv2dAbs(FusedMaxPoolConv2d):
    """
    Fused 2D Max Pool, 2D Convolution and Abs
    """
    def __init__(self, *args, **kwargs):
        super().__init__(*args, activation='Abs', **kwargs)


class FusedMaxPoolConv2dBNAbs(FusedMaxPoolConv2dAbs):
    """
    Fused 2D Max Pool, 2D Convolution, BatchNorm and Abs
    """
    def __init__(self, *args, **kwargs):
        if 'batchnorm' not in kwargs:
            kwargs['batchnorm'] = 'Affine'
        super().__init__(*args, **kwargs)


class MaxPool2d(FusedMaxPoolConv2d):
    """
    2D Max Pool
    """
    def __init__(self, kernel_size, stride=None, dilation=1, **kwargs):
        super().__init__(0, 0, None, pool_size=kernel_size, pool_stride=stride,
                         pool_dilation=dilation, activation=None, **kwargs)


class FusedAvgPoolConv2d(Conv2d):
    """
    Fused 2D Avg Pool, 2D Convolution and activation ('ReLU', 'Abs', None)
    """
    def __init__(self, *args, **kwargs):
        super().__init__(*args, pooling='Avg', **kwargs)


class FusedAvgPoolConv2dReLU(FusedAvgPoolConv2d):
    """
    Fused 2D Avg Pool, 2D Convolution and ReLU
    """
    def __init__(self, *args, **kwargs):
        super().__init__(*args, activation='ReLU', **kwargs)


class FusedAvgPoolConv2dBNReLU(FusedAvgPoolConv2dReLU):
    """
    Fused 2D Avg Pool, 2D Convolution, BatchNorm and ReLU
    """
    def __init__(self, *args, **kwargs):
        if 'batchnorm' not in kwargs:
            kwargs['batchnorm'] = 'Affine'
        super().__init__(*args, **kwargs)


class FusedAvgPoolConv2dAbs(FusedAvgPoolConv2d):
    """
    Fused 2D Avg Pool, 2D Convolution and Abs
    """
    def __init__(self, *args, **kwargs):
        super().__init__(*args, activation='Abs', **kwargs)


class FusedAvgPoolConv2dBNAbs(FusedAvgPoolConv2dAbs):
    """
    Fused 2D Avg Pool, 2D Convolution, BatchNorm and Abs
    """
    def __init__(self, *args, **kwargs):
        if 'batchnorm' not in kwargs:
            kwargs['batchnorm'] = 'Affine'
        super().__init__(*args, **kwargs)


class AvgPool2d(FusedAvgPoolConv2d):
    """
    2D Avg Pool
    """
    def __init__(self, kernel_size, stride=None, **kwargs):
        super().__init__(0, 0, None, pool_size=kernel_size, pool_stride=stride,
                         activation=None, **kwargs)


class FusedConv2dReLU(Conv2d):
    """
    Fused 2D Convolution and ReLU
    """
    def __init__(self, *args, **kwargs):
        super().__init__(*args, activation='ReLU', **kwargs)


class FusedConv2dBN(Conv2d):
    """
    Fused 2D Convolution and BatchNorm
    """
    def __init__(self, *args, **kwargs):
        if 'batchnorm' not in kwargs:
            kwargs['batchnorm'] = 'Affine'
        super().__init__(*args, **kwargs)


class FusedConv2dBNReLU(FusedConv2dReLU):
    """
    Fused 2D Convolution and BatchNorm and ReLU
    """
    def __init__(self, *args, **kwargs):
        if 'batchnorm' not in kwargs:
            kwargs['batchnorm'] = 'Affine'
        super().__init__(*args, **kwargs)


class FusedConv2dAbs(Conv2d):
    """
    Fused 2D Convolution and Abs
    """
    def __init__(self, *args, **kwargs):
        super().__init__(*args, activation='Abs', **kwargs)


class DepthwiseConv2d(Conv2d):
    """
    AI8X - Fused 2D Depthwise Convolution and ReLU
    """
    def __init__(self, *args, **kwargs):
        super().__init__(*args, groups=args[0], **kwargs)


class FusedDepthwiseConv2dReLU(FusedConv2dReLU):
    """
    AI8X - Fused 2D Depthwise Convolution and ReLU
    """
    def __init__(self, *args, **kwargs):
        super().__init__(*args, groups=args[0], **kwargs)


class FusedDepthwiseConv2dBNReLU(FusedConv2dBNReLU):
    """
    AI8X - Fused 2D Convolution and BatchNorm and ReLU
    """
    def __init__(self, *args, **kwargs):
        super().__init__(*args, groups=args[0], **kwargs)


class FusedAvgPoolDepthwiseConv2d(FusedAvgPoolConv2d):
    """
    AI8X - Fused 2D Avg Pool, 2D Convolution and no activation
    """
    def __init__(self, *args, **kwargs):
        super().__init__(*args, groups=args[0], **kwargs)


class FusedAvgPoolDepthwiseConv2dReLU(FusedAvgPoolConv2dReLU):
    """
    AI8X - Fused 2D Avg Pool, 2D Convolution and ReLU
    """
    def __init__(self, *args, **kwargs):
        super().__init__(*args, groups=args[0], **kwargs)


class FusedAvgPoolDepthwiseConv2dBNReLU(FusedAvgPoolConv2dBNReLU):
    """
    AI8X - Fused 2D Avg Pool, 2D Convolution, BatchNorm and ReLU
    """
    def __init__(self, *args, **kwargs):
        super().__init__(*args, groups=args[0], **kwargs)


class FusedMaxPoolDepthwiseConv2d(FusedMaxPoolConv2d):
    """
    AI8X - Fused 2D Avg Pool, 2D Convolution and no activation
    """
    def __init__(self, *args, **kwargs):
        super().__init__(*args, groups=args[0], **kwargs)


class FusedMaxPoolDepthwiseConv2dReLU(FusedMaxPoolConv2dReLU):
    """
    AI8X - Fused 2D Avg Pool, 2D Convolution and ReLU
    """
    def __init__(self, *args, **kwargs):
        super().__init__(*args, groups=args[0], **kwargs)


class FusedMaxPoolDepthwiseConv2dBNReLU(FusedMaxPoolConv2dBNReLU):
    """
    AI8X - Fused 2D Avg Pool, 2D Convolution, BatchNorm and ReLU
    """
    def __init__(self, *args, **kwargs):
        super().__init__(*args, groups=args[0], **kwargs)


class ConvTranspose2d(Conv2d):
    """
    2D pooling ('Avg', 'Max' or None) optionally followed by
    transposed 2D convolution and activation ('ReLU', 'Abs', None)
    """
    def __init__(self, *args, **kwargs):
        super().__init__(*args, op='ConvTranspose2d', **kwargs)


class FusedMaxPoolConvTranspose2d(ConvTranspose2d):
    """
    Fused 2D Max Pool, Transposed 2D Convolution and Activation ('ReLU', 'Abs', None)
    """
    def __init__(self, *args, **kwargs):
        super().__init__(*args, pooling='Max', **kwargs)


class FusedMaxPoolConvTranspose2dReLU(FusedMaxPoolConvTranspose2d):
    """
    Fused 2D Max Pool, Transposed 2D Convolution and ReLU
    """
    def __init__(self, *args, **kwargs):
        super().__init__(*args, activation='ReLU', **kwargs)


class FusedMaxPoolConvTranspose2dAbs(FusedMaxPoolConvTranspose2d):
    """
    Fused 2D Max Pool, Transposed 2D Convolution and Abs
    """
    def __init__(self, *args, **kwargs):
        super().__init__(*args, activation='Abs', **kwargs)


class FusedAvgPoolConvTranspose2d(ConvTranspose2d):
    """
    Fused 2D Avg Pool, Transposed 2D Convolution and activation ('ReLU', 'Abs', None)
    """
    def __init__(self, *args, **kwargs):
        super().__init__(*args, pooling='Avg', **kwargs)


class FusedAvgPoolConvTranspose2dReLU(FusedAvgPoolConvTranspose2d):
    """
    Fused 2D Avg Pool, Transposed 2D Convolution and ReLU
    """
    def __init__(self, *args, **kwargs):
        super().__init__(*args, activation='ReLU', **kwargs)


class FusedAvgPoolConvTranspose2dAbs(FusedAvgPoolConvTranspose2d):
    """
    Fused 2D Avg Pool, Transposed 2D Convolution and Abs
    """
    def __init__(self, *args, **kwargs):
        super().__init__(*args, activation='Abs', **kwargs)


class FusedConvTranspose2dReLU(ConvTranspose2d):
    """
    Fused Transposed 2D Convolution and ReLU
    """
    def __init__(self, *args, **kwargs):
        super().__init__(*args, activation='ReLU', **kwargs)


class FusedConvTranspose2dAbs(ConvTranspose2d):
    """
    Fused Transposed 2D Convolution and Abs
    """
    def __init__(self, *args, **kwargs):
        super().__init__(*args, activation='Abs', **kwargs)


class FusedSoftwareLinearReLU(nn.Module):
    """
    Fused Linear and ReLU using Software
    """
    def __init__(self, in_features, out_features, bias=None, relu=True):
        super().__init__()

        if dev.device != 84:
            print('WARNING: SoftwareLinear should be used on AI84 only')

        self.op = nn.Linear(in_features, out_features, bias is True)  # False or None -> False

        if dev.simulate:
            self.quantize = Quantize(num_bits=dev.DATA_BITS)
            bits = dev.FC_ACTIVATION_BITS
            self.clamp = Clamp(min_val=-(2**(bits-1)), max_val=2**(bits-1)-1)
        else:
            self.quantize = Empty()
            self.clamp = Clamp(min_val=-1., max_val=127./128.)  # Do not combine with ReLU

        if relu:
            self.activate = nn.ReLU(inplace=True)
        else:
            self.activate = Empty()

    def forward(self, x):  # pylint: disable=arguments-differ
        """Forward prop"""
        x = self.op(x)
        x = self.clamp(self.quantize(self.activate(x)))
        return x


class SoftwareLinear(FusedSoftwareLinearReLU):
    """
    Linear using Software
    """
    def __init__(self, in_features, out_features, **kwargs):
        super().__init__(in_features, out_features, relu=False, **kwargs)


class Linear(QuantizationAwareModule):
    """
    Fused Linear and activation ('ReLU', 'Abs', None)
    """
    def __init__(
            self,
            in_features,
            out_features,
            pooling=None,
            bias=None,
            activation=None,
            wide=False,
            batchnorm=None,  # pylint: disable=unused-argument
            weight_bits=None,
            bias_bits=None,
            quantize_activation=False,
    ):
        assert not wide or activation is None

        assert dev.device != 84
        assert in_features <= 1024
        assert out_features <= 1024
        assert pooling is None
        assert batchnorm is None

        super().__init__(
            pooling,
            activation,
            wide,
            weight_bits,
            bias_bits,
            quantize_activation,
            None,
            nn.Linear(in_features, out_features, bias is True),
            None,
        )

        # Define dummy arguments to make Linear and Conv1d/Conv2d compatible.
        self.op.stride = None
        self.op.padding = None
        self.op.dilation = None
        self.op.groups = None


class FusedLinearReLU(Linear):
    """
    Fused Linear and ReLU
    """
    def __init__(self, *args, **kwargs):
        super().__init__(*args, activation='ReLU', **kwargs)


class FusedLinearAbs(Linear):
    """
    Fused Linear and Abs
    """
    def __init__(self, *args, **kwargs):
        super().__init__(*args, activation='Abs', **kwargs)


class Conv1d(QuantizationAwareModule):
    """
    Fused 1D Pool ('Avg', 'Max' or None) followed by
    1D Convolution and activation ('ReLU', 'Abs', None)
    """
    def __init__(  # pylint: disable=too-many-arguments
            self,
            in_channels,
            out_channels,
            kernel_size,
            pooling=None,
            pool_size=2,
            pool_stride=2,
            pool_dilation=1,
            stride=1,
            padding=0,
            dilation=1,
            bias=True,
            activation=None,
            wide=False,
            batchnorm=None,
            weight_bits=None,
            bias_bits=None,
            quantize_activation=False,
            groups=1,
            eps=1e-05,
            momentum=0.05,
    ):
        assert not wide or activation is None

        if pooling is not None:
            if pool_stride is None:
                pool_stride = pool_size

            assert dev.device != 84 or pool_size & 1 == 0
            assert pool_size <= 16 \
                and (dev.device != 84 or pool_size <= 4 or pooling == 'Max')

            assert 0 < pool_stride <= 16 \
                and (dev.device != 84 or pool_stride <= 4 or pooling == 'Max')

            assert pool_dilation > 0
            assert pool_dilation <= 1 \
                or dev.device == 87 and pool_dilation <= 16 and pooling == 'Max'

            assert stride == 1
        else:
            assert dev.device != 84 or stride == 3
            assert dev.device == 84 or stride == 1

        if pooling == 'Max':
            pool = nn.MaxPool1d(kernel_size=pool_size, stride=pool_stride,
                                dilation=pool_dilation, padding=0)
        elif pooling == 'Avg':
            pool = nn.AvgPool1d(kernel_size=pool_size, stride=pool_stride, padding=0)
        else:
            pool = None

        if batchnorm == 'Affine':
            bn = nn.BatchNorm1d(out_channels, eps=eps, momentum=momentum, affine=True)
            assert bias, '`bias` must be set (enable --use-bias for models where bias is optional)'
        elif batchnorm == 'NoAffine':
            bn = nn.BatchNorm1d(out_channels, eps=eps, momentum=momentum, affine=False)
            assert bias, '`bias` must be set (enable --use-bias for models where bias is optional)'
        else:
            bn = None

        if kernel_size is not None:
            assert dev.device != 84 or padding in [0, 3, 6]
            assert dev.device == 84 or padding in [0, 1, 2]
            assert dev.device != 84 or kernel_size == 9
            assert dev.device == 84 or kernel_size in [1, 2, 3, 4, 5, 6, 7, 8, 9]

            assert (kernel_size - 1) * dilation < 9 or padding == 0 and kernel_size <= 3

            assert groups == 1 or dev.device == 87, 'Set device to MAX78002 for depthwise support'

            assert padding == 0 or in_channels <= 64 or dev.device != 87, \
                'This device requires pad==0 when using more than 64 input channels in Conv1d'

            opn = nn.Conv1d(in_channels, out_channels, kernel_size, stride=stride,
                            padding=padding, dilation=dilation, bias=bias, groups=groups)
        else:
            opn = None

        super().__init__(
            pooling,
            activation,
            wide,
            weight_bits,
            bias_bits,
            quantize_activation,
            pool,
            opn,
            bn,
        )


class FusedMaxPoolConv1d(Conv1d):
    """
    Fused 1D Max Pool, 1D Convolution and Activation ('ReLU', 'Abs', None)
    """
    def __init__(self, *args, **kwargs):
        super().__init__(*args, pooling='Max', **kwargs)


class FusedMaxPoolConv1dBN(FusedMaxPoolConv1d):
    """
    Fused 1D Max Pool, 1D Convolution, BatchNorm and Activation ('ReLU', 'Abs', None)
    """
    def __init__(self, *args, **kwargs):
        if 'batchnorm' not in kwargs:
            kwargs['batchnorm'] = 'Affine'
        super().__init__(*args, **kwargs)


class FusedMaxPoolConv1dReLU(FusedMaxPoolConv1d):
    """
    Fused 1D Max Pool, 1D Convolution and ReLU
    """
    def __init__(self, *args, **kwargs):
        super().__init__(*args, activation='ReLU', **kwargs)


class FusedMaxPoolConv1dBNReLU(FusedMaxPoolConv1dReLU):
    """
    Fused 1D Max Pool, 1D Convolution, BatchNorm and ReLU
    """
    def __init__(self, *args, **kwargs):
        if 'batchnorm' not in kwargs:
            kwargs['batchnorm'] = 'Affine'
        super().__init__(*args, **kwargs)


class FusedMaxPoolConv1dAbs(FusedMaxPoolConv1d):
    """
    Fused 1D Max Pool, 1D Convolution and Abs
    """
    def __init__(self, *args, **kwargs):
        super().__init__(*args, activation='Abs', **kwargs)


class FusedMaxPoolConv1dBNAbs(FusedMaxPoolConv1d):
    """
    Fused 1D Max Pool, 1D Convolution, BatchNorm and Abs
    """
    def __init__(self, *args, **kwargs):
        if 'batchnorm' not in kwargs:
            kwargs['batchnorm'] = 'Affine'
        super().__init__(*args, **kwargs)


class MaxPool1d(FusedMaxPoolConv1d):
    """
    1D Max Pool
    """
    def __init__(self, kernel_size, stride=None, dilation=1, **kwargs):
        super().__init__(0, 0, None, pool_size=kernel_size, pool_stride=stride,
                         pool_dilation=dilation, activation=None, **kwargs)


class FusedAvgPoolConv1d(Conv1d):
    """
    Fused 1D Avg Pool, 1D Convolution and activation ('ReLU', 'Abs', None)
    """
    def __init__(self, *args, **kwargs):
        super().__init__(*args, pooling='Avg', **kwargs)


class FusedAvgPoolConv1dReLU(FusedAvgPoolConv1d):
    """
    Fused 1D Avg Pool, 1D Convolution and ReLU
    """
    def __init__(self, *args, **kwargs):
        super().__init__(*args, activation='ReLU', **kwargs)


class FusedAvgPoolConv1dBNReLU(FusedAvgPoolConv1dReLU):
    """
    Fused 1D Avg Pool, 1D Convolution, BatchNorm and ReLU
    """
    def __init__(self, *args, **kwargs):
        if 'batchnorm' not in kwargs:
            kwargs['batchnorm'] = 'Affine'
        super().__init__(*args, **kwargs)


class FusedAvgPoolConv1dAbs(FusedAvgPoolConv1d):
    """
    Fused 1D Avg Pool, 1D Convolution and Abs
    """
    def __init__(self, *args, **kwargs):
        super().__init__(*args, activation='Abs', **kwargs)


class FusedAvgPoolConv1dBNAbs(FusedAvgPoolConv1d):
    """
    Fused 1D Avg Pool, 1D Convolution, BatchNorm and Abs
    """
    def __init__(self, *args, **kwargs):
        if 'batchnorm' not in kwargs:
            kwargs['batchnorm'] = 'Affine'
        super().__init__(*args, **kwargs)


class AvgPool1d(FusedAvgPoolConv1d):
    """
    1D Avg Pool
    """
    def __init__(self, kernel_size, stride=None, **kwargs):
        super().__init__(0, 0, None, pool_size=kernel_size, pool_stride=stride,
                         activation=None, **kwargs)


class FusedConv1dReLU(Conv1d):
    """
    Fused 1D Convolution and ReLU
    """
    def __init__(self, *args, **kwargs):
        super().__init__(*args, activation='ReLU', **kwargs)


class FusedConv1dBNReLU(FusedConv1dReLU):
    """
    Fused 1D Convolution, BatchNorm and ReLU
    """
    def __init__(self, *args, **kwargs):
        if 'batchnorm' not in kwargs:
            kwargs['batchnorm'] = 'Affine'
        super().__init__(*args, **kwargs)


class FusedConv1dAbs(Conv1d):
    """
    Fused 1D Convolution and Abs
    """
    def __init__(self, *args, **kwargs):
        super().__init__(*args, activation='Abs', **kwargs)


class FusedConv1dBNAbs(FusedConv1dAbs):
    """
    Fused 1D Convolution, BatchNorm and Abs
    """
    def __init__(self, *args, **kwargs):
        if 'batchnorm' not in kwargs:
            kwargs['batchnorm'] = 'Affine'
        super().__init__(*args, **kwargs)


class Eltwise(nn.Module):
    """
    Base Class for Elementwise Operation
    """
    def __init__(self, f):
        super().__init__()
        self.f = f
        if dev.simulate:
            bits = dev.ACTIVATION_BITS
            self.clamp = Clamp(min_val=-(2**(bits-1)), max_val=2**(bits-1)-1)
        else:
            self.clamp = Clamp(min_val=-1., max_val=127./128.)

    def forward(self, *x):
        """Forward prop"""
        y = x[0]
        for i in range(1, len(x)):
            y = self.f(y, x[i])

        x = self.clamp(y)
        return x


class Add(Eltwise):
    """
    Elementwise Add Operation
    """
    def __init__(self):
        super().__init__(torch.add)


class Sub(Eltwise):
    """
    Elementwise Subtract Operation
    """

    @staticmethod
    def sub(a, b):
        """
        Subtract Tensors
        """
        return torch.add(a, torch.neg(b))

    def __init__(self):
        super().__init__(self.sub)


class BitwiseXor(Eltwise):
    """
    Elementwise Bitwise Xor Operation
    """

    @staticmethod
    def bitwise_xor(a, b):
        """
        Bitwise XOR of Tensors via int intermediate
        """
        # Convert input from float to byte
        a = a.add(.5).mul(256.).round().int()
        b = b.add(.5).mul(256.).round().int()
        # Bitwise XOR on integers, convert back to float
        return torch.bitwise_xor(a, b).div(256.).sub(.5)

    def __init__(self):
        super().__init__(self.bitwise_xor)


class BitwiseOr(Eltwise):
    """
    Elementwise Bitwise Or Operation
    """

    @staticmethod
    def bitwise_or(a, b):
        """
        Bitwise OR of Tensors via int intermediate
        """
        a = a.add(.5).mul(256.).round().int()
        b = b.add(.5).mul(256.).round().int()
        # Bitwise OR on integers, convert back to float
        return torch.bitwise_or(a, b).div(256.).sub(.5)

    def __init__(self):
        super().__init__(self.bitwise_or)


class Device:
    """
    Device base class
    """
    def __init__(self, device, simulate, round_avg):
        self.device = device
        self.simulate = simulate
        self.round_avg = round_avg

    def __str__(self):
        return self.__class__.__name__


class DevAI84(Device):
    """
    Implementation limits for AI84
    """
    def __init__(self, simulate, round_avg):
        assert not round_avg

        super().__init__(84, simulate, round_avg)

        self.WEIGHT_BITS = 8
        self.DATA_BITS = 8
        self.ACTIVATION_BITS = 8
        self.FULL_ACC_BITS = 8
        self.FC_ACTIVATION_BITS = 16
        self.WIDE_LAYER_RESOLUTION_BITS = 8

        self.WEIGHT_INPUTS = 64
        self.WEIGHT_DEPTH = 128

        self.MAX_AVG_POOL = 4

    def __str__(self):
        return self.__class__.__name__


class DevAI85(Device):
    """
    Implementation limits for MAX78000
    """
    def __init__(self, simulate, round_avg):
        super().__init__(85, simulate, round_avg)

        self.WEIGHT_BITS = 8
        self.DATA_BITS = 8
        self.ACTIVATION_BITS = 8
        self.FULL_ACC_BITS = 30
        self.FC_ACTIVATION_BITS = 16
        self.WIDE_LAYER_RESOLUTION_BITS = 15

        self.WEIGHT_INPUTS = 256
        self.WEIGHT_DEPTH = 768

        self.MAX_AVG_POOL = 16

    def __str__(self):
        return self.__class__.__name__


class DevAI87(Device):
    """
    Implementation limits for MAX78002.
    """
    def __init__(self, simulate, round_avg):
        super().__init__(87, simulate, round_avg)

        self.WEIGHT_BITS = 8
        self.DATA_BITS = 8
        self.ACTIVATION_BITS = 8
        self.FULL_ACC_BITS = 30
        self.FC_ACTIVATION_BITS = 16
        self.WIDE_LAYER_RESOLUTION_BITS = 15

        self.WEIGHT_INPUTS = 256
        self.WEIGHT_DEPTH = 5120

        self.MAX_AVG_POOL = 16

    def __str__(self):
        return self.__class__.__name__


def set_device(
        device,
        simulate,
        round_avg,
        verbose=True,
):
    """
    Change implementation configuration to match the `device` input value and
    `simulate` bool. `round_avg` controls the average pooling rounding.
    """
    global dev  # pylint: disable=global-statement

    if verbose:
        print(f'Configuring device: {devices.partnum(device)}, simulate={simulate}.')

    if device == 84:
        dev = DevAI84(simulate, round_avg)
    elif device == 85:
        dev = DevAI85(simulate, round_avg)
    elif device == 87:
        dev = DevAI87(simulate, round_avg)
    else:
        raise ValueError(f'Unkown device {device}.')


class QuantizeONNX(nn.Module):
    """
    Post-activation integer quantization module
    Apply the custom autograd function
    """
    def __init__(self, num_bits=8):
        super().__init__()
        self.num_bits = num_bits

    def forward(self, x):  # pylint: disable=arguments-differ
        """Forward prop"""
        factor = 2**(self.num_bits-1)
        return x.mul(factor).round().div(factor)


def initiate_qat(m, qat_policy, export=False):
    """
    Modify model `m` to start quantization aware training.
    """
    def _initiate_qat(m):
        for attr_str in dir(m):
            target_attr = getattr(m, attr_str)
            if isinstance(target_attr, QuantizationAwareModule):
                if 'shift_quantile' in qat_policy:
                    target_attr.init_module(qat_policy['weight_bits'],
                                            qat_policy['weight_bits'],
                                            True, qat_policy['shift_quantile'], export)
                else:
                    target_attr.init_module(qat_policy['weight_bits'],
                                            qat_policy['weight_bits'], True, 1.0, export)
                if 'overrides' in qat_policy:
                    if attr_str in qat_policy['overrides']:
                        weight_field = qat_policy['overrides'][attr_str]['weight_bits']
                        if 'shift_quantile' in qat_policy:
                            target_attr.init_module(weight_field, weight_field,
                                                    True, qat_policy['shift_quantile'], export)
                        else:
                            target_attr.init_module(weight_field,
                                                    weight_field, True, 1.0, export)

                setattr(m, attr_str, target_attr)

    m.apply(_initiate_qat)


def update_model(m):
    """
    Update model `m` with the current parameters.
    It is used to update model functions after loading a checkpoint file.
    """
    def _update_model(m):
        for attr_str in dir(m):
            target_attr = getattr(m, attr_str)
            if isinstance(target_attr, QuantizationAwareModule):
                target_attr.set_functions()
                setattr(m, attr_str, target_attr)

    m.apply(_update_model)


def fuse_bn_layers(m):
    """
    Fuse the bn layers before the quantization aware training starts.
    """
    def _fuse_bn_layers(m):
        for attr_str in dir(m):
            target_attr = getattr(m, attr_str)
            if isinstance(target_attr, QuantizationAwareModule) \
               and target_attr.bn is not None:
                w = target_attr.op.weight.data
                b = target_attr.op.bias.data
                device = w.device

                r_mean = target_attr.bn.running_mean
                r_var = target_attr.bn.running_var
                r_inv_std = torch.rsqrt(r_var + target_attr.bn.eps)
                beta = target_attr.bn.weight
                gamma = target_attr.bn.bias

                if beta is None:
                    beta = torch.ones(w.shape[0]).to(device)
                if gamma is None:
                    gamma = torch.zeros(w.shape[0]).to(device)

                beta = 0.25 * beta
                gamma = 0.25 * gamma

                w_new = w * (beta * r_inv_std).reshape((w.shape[0],) + (1,) * (len(w.shape) - 1))
                b_new = (b - r_mean) * r_inv_std * beta + gamma

                target_attr.op.weight.data = w_new
                target_attr.op.bias.data = b_new
                target_attr.bn = None
                setattr(m, attr_str, target_attr)

    m.apply(_fuse_bn_layers)


def onnx_export_prep(m, simplify=False, remove_clamp=False):
    """
    Prepare model `m` for ONNX export. When `simplify` is True, remove several
    quantization related operators from the model graph.
    """
    def _onnx_export_prep(m):
        for attr_str in dir(m):
            target_attr = getattr(m, attr_str)
            if not simplify:
                if isinstance(target_attr, Quantize):
                    setattr(m, attr_str, QuantizeONNX(target_attr.num_bits))
                elif isinstance(target_attr, FloorQat):
                    setattr(m, attr_str, FloorQatONNX())
                elif isinstance(target_attr, RoundQat):
                    setattr(m, attr_str, RoundQatONNX())
                elif isinstance(target_attr, OutputShift):
                    setattr(m, attr_str, OutputShiftONNX())
                elif isinstance(target_attr, Scaler):
                    setattr(m, attr_str, ScalerONNX())
                elif isinstance(target_attr, Floor):
                    setattr(m, attr_str, FloorONNX())
                elif isinstance(target_attr, AvgPoolFloor):
                    setattr(m, attr_str, FloorONNX())
            elif isinstance(target_attr, (Quantize, Clamp, Round,
                                          AvgPoolFloor, Floor, FloorQat, RoundQat)):
                setattr(m, attr_str, Empty())
            elif isinstance(target_attr, OutputShift):
                if remove_clamp:
                    setattr(m, attr_str, ID3())
                else:
                    setattr(m, attr_str, OutputShiftONNX())
            elif isinstance(target_attr, Scaler):
                if remove_clamp:
                    setattr(m, attr_str, ID3())
                else:
                    setattr(m, attr_str, ScalerONNX())

    m.apply(_onnx_export_prep)<|MERGE_RESOLUTION|>--- conflicted
+++ resolved
@@ -554,44 +554,26 @@
     ):
         """Initialize model parameters"""
         if weight_bits is None and bias_bits is None and not quantize_activation:
-<<<<<<< HEAD
             if not export:
-                self.weight_bits = nn.Parameter(torch.Tensor([0]), requires_grad=False)
-                self.bias_bits = nn.Parameter(torch.Tensor([0]), requires_grad=False)
-                self.quantize_activation = nn.Parameter(torch.Tensor([False]), requires_grad=False)
-                self.adjust_output_shift = nn.Parameter(torch.Tensor([False]), requires_grad=False)
-        elif weight_bits in [1, 2, 4, 8] and bias_bits in [1, 2, 4, 8] and quantize_activation:
-            self.weight_bits = nn.Parameter(torch.Tensor([weight_bits]), requires_grad=False)
-            if not export:
-                self.bias_bits = nn.Parameter(torch.Tensor([bias_bits]), requires_grad=False)
-                self.quantize_activation = nn.Parameter(torch.Tensor([True]), requires_grad=False)
-                self.adjust_output_shift = nn.Parameter(torch.Tensor([not dev.simulate]),
-                                                        requires_grad=False)
-=======
-            self.weight_bits = nn.Parameter(torch.tensor([0]), requires_grad=False)
-            self.bias_bits = nn.Parameter(torch.tensor([0]), requires_grad=False)
-            self.quantize_activation = nn.Parameter(torch.tensor([False]), requires_grad=False)
-            self.adjust_output_shift = nn.Parameter(torch.tensor([False]), requires_grad=False)
+                self.weight_bits = nn.Parameter(torch.tensor([0]), requires_grad=False)
+                self.bias_bits = nn.Parameter(torch.tensor([0]), requires_grad=False)
+                self.quantize_activation = nn.Parameter(torch.tensor([False]), requires_grad=False)
+                self.adjust_output_shift = nn.Parameter(torch.tensor([False]), requires_grad=False)
         elif weight_bits in [1, 2, 4, 8] and bias_bits in [1, 2, 4, 8] and quantize_activation:
             self.weight_bits = nn.Parameter(torch.tensor([weight_bits]), requires_grad=False)
-            self.bias_bits = nn.Parameter(torch.tensor([bias_bits]), requires_grad=False)
-            self.quantize_activation = nn.Parameter(torch.tensor([True]), requires_grad=False)
-            self.adjust_output_shift = nn.Parameter(torch.tensor([not dev.simulate]),
-                                                    requires_grad=False)
->>>>>>> 9b1e89d0
+            if not export:
+                self.bias_bits = nn.Parameter(torch.tensor([bias_bits]), requires_grad=False)
+                self.quantize_activation = nn.Parameter(torch.tensor([True]), requires_grad=False)
+                self.adjust_output_shift = nn.Parameter(torch.tensor([not dev.simulate]),
+                                                        requires_grad=False)
         else:
             assert False, f'Undefined mode with weight_bits: {weight_bits}, ' \
                           f'bias_bits: {bias_bits}, ' \
                           f'quantize_activation: {quantize_activation}'
 
-<<<<<<< HEAD
         if not export:
-            self.shift_quantile = nn.Parameter(torch.Tensor([shift_quantile]), requires_grad=False)
+            self.shift_quantile = nn.Parameter(torch.tensor([shift_quantile]), requires_grad=False)
             self.set_functions()
-=======
-        self.shift_quantile = nn.Parameter(torch.tensor([shift_quantile]), requires_grad=False)
-        self.set_functions()
->>>>>>> 9b1e89d0
 
     def set_functions(self):
         """Set functions to be used wrt the model parameters"""
