# ADI MAX78000/MAX78002 Model Training and Synthesis

<<<<<<< HEAD
February 10, 2023
=======
March 22, 2023
>>>>>>> f5caa9e1

ADI’s MAX78000/MAX78002 project is comprised of five repositories:

1. **Start here**:
    **[Top Level Documentation](https://github.com/MaximIntegratedAI/MaximAI_Documentation)**
2. The software development kit (MSDK), which contains drivers and example programs ready to run on the evaluation kits (EVkit and Feather):
    [Analog Devices MSDK](https://github.com/Analog-Devices-MSDK/msdk)
3. The training repository, which is used for deep learning *model development and training*:
    [ai8x-training](https://github.com/MaximIntegratedAI/ai8x-training) **(described in this document)**
4. The synthesis repository, which is used to *convert a trained model into C code* using the “izer” tool:
    [ai8x-synthesis](https://github.com/MaximIntegratedAI/ai8x-synthesis) **(described in this document)**
5. The reference design repository, which contains host applications and sample applications for reference designs:
    [refdes](https://github.com/MaximIntegratedAI/refdes)

_Open the `.md` version of this file in a markdown enabled viewer, for example Typora (<http://typora.io>).
See <https://github.com/adam-p/markdown-here/wiki/Markdown-Cheatsheet> for a description of Markdown. A [PDF copy of this file](README.pdf) is available in this repository. The GitHub rendering of this document does not show the mathematical formulas. Use the ≡ button to access the table of contents on GitHub._

---

[TOC]

## Part Numbers

This document covers several of ADI’s ultra-low power machine learning accelerator systems. They are sometimes referred to by their die types. The following shows the die types and their corresponding part numbers:

| Die Type | Part Number(s)                 |
| -------- | ------------------------------ |
| *AI84*   | *Unreleased test chip*         |
| AI85     | **MAX78000** (full production) |
| AI87     | **MAX78002** (full production) |

## Overview

The following graphic shows an overview of the development flow:

![Development Flow](docs/DevelopmentFlow.png)

## Installation

### File System Layout

Including the MSDK, the expected/resulting file system layout will be:

    ..../ai8x-training/
    ..../ai8x-synthesis/
    ..../ai8x-synthesis/sdk/ [or a different path selected by the user]

where “....” is the project root, for example `~/Documents/Source/AI`.

### Prerequisites

This software requires PyTorch. *TensorFlow / Keras support is deprecated.*

PyTorch operating system and hardware support are constantly evolving. This document does not cover all possible combinations of operating system and hardware. Instead, this document describes how to install PyTorch on one officially supported platform.

#### Platform Recommendation and Full Support

Full support and documentation are provided for the following platform:

* CPU: 64-bit amd64/x86_64 “PC” with [Ubuntu Linux 20.04 LTS](https://ubuntu.com/download/server)
* GPU for hardware acceleration (optional but highly recommended): Nvidia with [CUDA 11.7](https://developer.nvidia.com/cuda-toolkit-archive)
* [PyTorch 1.13.1](https://pytorch.org/get-started/locally/) on Python 3.8.x

Limited support and advice for using other hardware and software combinations is available as follows.

#### Operating System Support

##### Linux

**The only officially supported platform for model training** is Ubuntu Linux 20.04 LTS on amd64/x86_64, either the desktop or the [server version](https://ubuntu.com/download/server).

*Note that hardware acceleration/CUDA is <u>not available</u> in PyTorch for Raspberry Pi 4 and other <u>aarch64/arm64</u> devices, even those running Ubuntu Linux 20.04. See also [Development on Raspberry Pi 4 and 400](https://github.com/MaximIntegratedAI/ai8x-synthesis/blob/develop/docs/RaspberryPi.md) (unsupported).*

This document also provides instructions for installing on RedHat Enterprise Linux / CentOS 8 with limited support.

##### Windows

On Windows 10 version 21H2 or newer, and Windows 11, after installing the Windows Subsystem for Linux (WSL2), Ubuntu Linux 20.04 can be used inside Windows with full CUDA acceleration, please see *[Windows Subsystem for Linux](https://github.com/MaximIntegratedAI/ai8x-synthesis/blob/develop/docs/WSL2.md).* For the remainder of this document, follow the steps for Ubuntu Linux.

If WSL2 is not available, it is also possible (but not recommended due to inherent compatibility issues and slightly degraded performance) to run this software natively on Windows. Please see *[Native Windows Installation](https://github.com/MaximIntegratedAI/ai8x-synthesis/blob/develop/docs/Windows.md)*.

##### macOS

The software works on macOS and uses MPS acceleration on Apple Silicon. On Intel CPUs, model training suffers from the lack of hardware acceleration.

##### Virtual Machines (Unsupported)

This software works inside a virtual machine running Ubuntu Linux 20.04. However, GPU passthrough is potentially difficult to set up and <u>not always available</u> for Linux VMs, so there may be no CUDA hardware acceleration. Certain Nvidia cards support [vGPU software](https://www.nvidia.com/en-us/data-center/graphics-cards-for-virtualization/); see also [vGPUs and CUDA](https://docs.nvidia.com/cuda/vGPU/), but vGPU features may come at substantial additional cost and vGPU software is not covered by this document.

##### Docker Containers (Unsupported)

This software also works inside Docker containers. However, CUDA support inside containers requires Nvidia Docker ([see blog entry](https://developer.nvidia.com/blog/nvidia-docker-gpu-server-application-deployment-made-easy/)) and is not covered by this document.

#### PyTorch and Python

The officially supported version of [PyTorch is 1.13.1](https://pytorch.org/get-started/locally/) running on Python 3.8.x. Newer versions will typically work, but are not covered by support, documentation, and installation scripts.

#### Hardware Acceleration

When going beyond simple models, model training does not work well without hardware acceleration – Nvidia CUDA, AMD ROCm, or Apple Silicon MPS. The network loader (“izer”) does <u>not</u> require hardware acceleration, and very simple models can also be trained on systems without hardware acceleration.

* CUDA requires modern Nvidia GPUs. This is the most compatible, and best supported hardware accelerator.
* ROCm requires certain AMD GPUs, see [blog entry](https://pytorch.org/blog/pytorch-for-amd-rocm-platform-now-available-as-python-package/).
* MPS requires Apple Silicon (M1 or newer) and macOS 12.3 or newer.
* PyTorch does not include CUDA support for aarch64/arm64 systems. *Rebuilding PyTorch from source is not covered by this document.*


##### Using Multiple GPUs

When using multiple GPUs (graphics cards), the software will automatically use all available GPUs and distribute the workload. To prevent this (for example, when the GPUs are not balanced), set the `CUDA_VISIBLE_DEVICES` environment variable. Use the `--gpus` command line argument to set the default GPU.

#### Shared (Multi-User) and Remote Systems

On a shared (multi-user) system that has previously been set up, only local installation is needed. CUDA and any `apt-get` or `brew` tasks are not necessary, with the exception of the CUDA [Environment Setup](https://docs.nvidia.com/cuda/cuda-installation-guide-linux/index.html#environment-setup).

The `screen` command (or alternatively, the more powerful `tmux`) can be used inside a remote terminal to disconnect a session from the controlling terminal, so that a long running training session doesn’t abort due to network issues, or local power saving. In addition, screen can log all console output to a text file.

Example:

```shell
$ ssh targethost
targethost$ screen -L # or screen -r to resume, screen -list to list
targethost$
Ctrl+A,D to disconnect
```

`man screen` and `man tmux` describe the software in more detail.

#### Additional Software

The following software is optional, and can be replaced with other similar software of the user’s choosing.

1. Code Editor
   Visual Studio Code, <https://code.visualstudio.com> or the VSCodium version, <https://vscodium.com>, with the “Remote - SSH” plugin; *to use Visual Studio Code on Windows as a full development environment (including debug), see <https://github.com/MaximIntegratedTechSupport/VSCode-Maxim>*
   Sublime Text, <https://www.sublimetext.com>
2. Markdown Editor
   Typora, <http://typora.io>
3. Serial Terminal
   CoolTerm, <http://freeware.the-meiers.org>
   Serial, <https://apps.apple.com/us/app/serial/id877615577?mt=12>
   Putty, <https://www.chiark.greenend.org.uk/~sgtatham/putty/latest.html>
   Tera Term, <https://osdn.net/projects/ttssh2/releases/>
4. Graphical Git Client
   GitHub Desktop, <https://desktop.github.com>
   Git Fork, <https://git-fork.com>
5. Diff and Merge Tool
   Beyond Compare, <https://scootersoftware.com>

### Project Installation

#### System Packages

Some additional system packages are required, and installation of these additional packages requires administrator privileges. Note that this is the only time administrator privileges are required.

##### macOS

On macOS use:

```shell
$ brew install libomp libsndfile tcl-tk
```

##### Linux (Ubuntu), including WSL2

```shell
$ sudo apt-get install -y make build-essential libssl-dev zlib1g-dev \
  libbz2-dev libreadline-dev libsqlite3-dev wget curl llvm \
  libncurses5-dev libncursesw5-dev xz-utils tk-dev libffi-dev liblzma-dev \
  libsndfile-dev portaudio19-dev
```

###### RedHat Enterprise Linux / CentOS 8

While Ubuntu 20.04 LTS is the supported distribution, the MAX78000/MAX78002 software packages run fine on all modern Linux distributions that also support CUDA. The *apt-get install* commands above must be replaced with distribution specific commands and package names. Unfortunately, there is no obvious 1:1 mapping between package names from one distribution to the next. The following example shows the commands needed for RHEL/CentOS 8.

*Two of the required packages are not in the base repositories. Enable the EPEL and PowerTools repositories:*

```shell
$ sudo dnf install https://dl.fedoraproject.org/pub/epel/epel-release-latest-8.noarch.rpm
$ sudo dnf config-manager --set-enabled powertools
```

*Proceed to install the required packages:*

```shell
$ sudo dnf group install "Development Tools"
$ sudo dnf install openssl-devel zlib-devel \
  bzip2-devel readline-devel sqlite-devel wget llvm \
  xz-devel tk tk-devel libffi-devel \
  libsndfile libsndfile-devel portaudio-devel
```

#### Python 3.8

*The software in this project uses Python 3.8.11 or a later 3.8.x version.*

First, check whether there is a default Python interpreter and whether it is version 3.8.x:

```shell
$ python
Command 'python' not found, did you mean:
  command 'python3' from deb python3
  command 'python' from deb python-is-python3
# no default python, install pyenv

$ python --version
Python 2.7.18
# wrong version, pyenv required
```

Python 2 **will not function correctly** with the MAX78000/MAX78002 tools. If the result is Python **3.8**.x, skip ahead to [git Environment](#git-environment). For *any* other version (for example, 2.7, 3.7, 3.9, 3.10), or no version, continue here.

*Note: For the purposes of the MAX78000/MAX78002 tools, “python3” is not a substitute for “python”. Please install pyenv when `python --version` does not return version 3.8.x, <u>even if</u> “python3” is available.*

*Note for advanced users: `sudo apt-get install python-is-python3` on Ubuntu 20.04 will install Python 3 as the default Python version; however, it may not be version 3.8.x.*

##### pyenv

It is not necessary to install Python 3.8 system-wide, or to rely on the system-provided Python. To manage Python versions, instead use `pyenv` (<https://github.com/pyenv/pyenv>). This allows multiple Python versions to co-exist on the same system without interfering with the system or with one another.

On macOS:

```shell
$ brew install pyenv pyenv-virtualenv
```

On Linux:

```shell
$ curl -L https://github.com/pyenv/pyenv-installer/raw/master/bin/pyenv-installer | bash  # NOTE: Verify contents of the script before running it!!
```

Then, follow the terminal output of the pyenv-installer and add pyenv to your shell by modifying one or more of `~/.bash_profile`, `~/.bashrc`, `~/.zshrc`, `~/.profile`, or `~/.zprofile`. The instructions differ depending on the shell (bash or zsh).

For example, on *Ubuntu 20.04 inside WSL2* add the following to `~/.bashrc`:

```shell
# WSL2
export PYENV_ROOT="$HOME/.pyenv"
export PATH="$PYENV_ROOT/bin:$PATH"
eval "$(pyenv init --path)"
eval "$(pyenv virtualenv-init -)"
```

To display the instructions again at any later time:

```shell
$ ~/.pyenv/bin/pyenv init

# (The below instructions are intended for common
# shell setups. See the README for more guidance
# if they don't apply and/or don't work for you.)

# Add pyenv executable to PATH and
# enable shims by adding the following
# to ~/.profile and ~/.zprofile:
...
...
```

*Note: Installing both conda and pyenv in parallel may cause issues. Ensure that the pyenv initialization tasks are executed <u>before</u> any conda related tasks.*

Next, close the Terminal, open a new Terminal and install Python 3.8.16.

On macOS:

```shell
$ env \
  PATH="$(brew --prefix tcl-tk)/bin:$PATH" \
  LDFLAGS="-L$(brew --prefix tcl-tk)/lib" \
  CPPFLAGS="-I$(brew --prefix tcl-tk)/include" \
  PKG_CONFIG_PATH="$(brew --prefix tcl-tk)/lib/pkgconfig" \
  CFLAGS="-I$(brew --prefix tcl-tk)/include" \
  PYTHON_CONFIGURE_OPTS="--with-tcltk-includes='-I$(brew --prefix tcl-tk)/include' --with-tcltk-libs='-L$(brew --prefix tcl-tk)/lib -ltcl8.6 -ltk8.6'" \
  pyenv install 3.8.16
```

On Linux, including WSL2:

```shell
$ pyenv install 3.8.16
```

#### git Environment

If the local git environment has not been previously configured, add the following commands to configure e-mail and name. The e-mail must match GitHub (including upper/lower case):

```shell
$ git config --global user.email "first.last@example.com"
$ git config --global user.name "First Last"
```

#### Nervana Distiller

[Nervana Distiller](https://github.com/MaximIntegratedAI/distiller) is automatically installed as a git sub-module with the other packages. Distiller is used for its scheduling and model export functionality.

#### Manifold

[Manifold](https://github.com/uber/manifold) is a model-agnostic visual debugging tool for machine learning. The [Manifold guide](https://github.com/MaximIntegratedAI/MaximAI_Documentation/blob/master/Guides/Manifold.md) shows how to integrate this optional package into the training software.

### Upstream Code

Change to the project root and run the following commands. Use your GitHub credentials if prompted.

```shell
$ cd <your/project>
$ git clone --recursive https://github.com/MaximIntegratedAI/ai8x-training.git
$ git clone --recursive https://github.com/MaximIntegratedAI/ai8x-synthesis.git
```

#### Creating the Virtual Environment

To create the virtual environment and install basic wheels:

```shell
$ cd ai8x-training
```

The default branch is “develop” which is updated most frequently. If you want to use the “master” branch instead, switch to “master” using `git checkout master`.

If using pyenv, set the local directory to use Python 3.8.16.

```shell
$ pyenv local 3.8.16
```

In all cases, verify that a 3.8.x version of Python is used:

```shell
$ python --version
Python 3.8.16
```

If this does <u>*not*</u> return version 3.8.x, please install and initialize [pyenv](#python-38).

Then continue with the following:

```shell
$ python -m venv venv --prompt ai8x-training
```

If this command returns an error message similar to *“The virtual environment was not created successfully because ensurepip is not available,”* please install and initialize [pyenv](#python-38).

On macOS and Linux, including WSL2, activate the environment using

```shell
$ source venv/bin/activate
```

On native Windows, instead use:

```shell
$ source venv/Scripts/activate
```

Then continue with

```shell
(ai8x-training) $ pip3 install -U pip wheel setuptools
```

The next step differs depending on whether the system uses CUDA 11.x, or not.

For CUDA 11.x on Linux, including WSL2:

```shell
(ai8x-training) $ pip3 install -r requirements-cu11.txt
```

For CUDA 11.x on native Windows:

```shell
(ai8x-training) $ pip3 install -r requirements-win-cu11.txt
```

For ROCm 5.2 on Linux:

```shell
(ai8x-training) $ pip3 install -r requirements-rocm.txt
```

For all other systems, including macOS:

```shell
(ai8x-training) $ pip3 install -r requirements.txt
```

##### Repository Branches

By default, the `develop` branch is checked out. This branch is the most frequently updated branch and it contains the latest improvements to the project. To switch to the main branch that is updated less frequently, but may be more stable, use the command `git checkout master`.

###### TensorFlow / Keras

Support for TensorFlow / Keras is currently in the `develop-tf` branch.

#### Updating to the Latest Version

After additional testing, `develop` is merged into the main branch at regular intervals.

After a small delay of typically a day, a “Release” tag is created on GitHub for all non-trivial merges into the main branch. GitHub offers email alerts for all activity in a project, or for new releases only. Subscribing to releases only substantially reduces email traffic.

*Note: Each “Release” automatically creates a code archive. It is recommended to use a git client to access (pull from) the main branch of the repository using a git client instead of downloading the archives.*

In addition to code updated in the repository itself, **submodules and Python libraries may have been updated as well**.

Major upgrades (such as updating from PyTorch 1.8 to PyTorch 1.13) are best done by removing all installed wheels. This can be achieved most easily by creating a new folder and starting from scratch at [Upstream Code](#upstream-code). Starting from scratch is also recommended when upgrading the Python version.

For minor updates, pull the latest code and install the updated wheels:

```shell
(ai8x-training) $ git pull
(ai8x-training) $ git submodule update --init
(ai8x-training) $ pip3 install -U pip setuptools
(ai8x-training) $ pip3 install -U -r requirements.txt # or requirements-cu11.txt with CUDA 11.x
```

##### MSDK Updates

Please *also* update the MSDK or use the Maintenance Tool as documented in the [Analog Devices MSDK documentation](https://github.com/Analog-Devices-MSDK/msdk). The Maintenance Tool automatically updates the MSDK.

##### Python Version Updates

Updating Python may require updating `pyenv` first. Should `pyenv install 3.8.16` fail,

```shell
$ pyenv install 3.8.16
python-build: definition not found: 3.8.16
```

then `pyenv` must be updated. On macOS, use:

```shell
$ brew update && brew upgrade pyenv
...
$
```

On Linux (including WSL2), use:

```shell
$ cd $(pyenv root) && git pull && cd -
remote: Enumerating objects: 19021, done.
...
$
```

The update should now succeed:

```shell
$ pyenv install 3.8.16
Downloading Python-3.8.16.tar.xz...
-> https://www.python.org/ftp/python/3.8.16/Python-3.8.16.tar.xz
Installing Python-3.8.16...
...
$ pyenv local 3.8.16
```



#### Synthesis Project

The `ai8x-synthesis` project does not require hardware acceleration.

Start by deactivating the `ai8x-training` environment if it is active.

```shell
(ai8x-training) $ deactivate
```

Then, create a second virtual environment:

```shell
$ cd <your/project>
$ cd ai8x-synthesis
```

If you want to use the main branch, switch to “master” using the optional command `git checkout master`.

If using pyenv, run:

```shell
$ pyenv local 3.8.16
```

In all cases, make sure Python 3.8.x is the active version:

```shell
$ python --version
Python 3.8.16
```

If this does <u>*not*</u> return version 3.8.x, please install and initialize [pyenv](#python-38).

Then continue:

```shell
$ python -m venv venv --prompt ai8x-synthesis
```

Activate the virtual environment. On macOS and Linux (including WSL2), use

```shell
$ source venv/bin/activate
```

On native Windows, instead use

```shell
$ source venv/Scripts/activate
```

For all systems, continue with:

```shell
(ai8x-synthesis) $ pip3 install -U pip setuptools
(ai8x-synthesis) $ pip3 install -r requirements.txt
```

##### Repository Branches and Updates

Branches and updates for `ai8x-synthesis` are handled similarly to the [`ai8x-training`](#repository-branches) project.

#### Installation is now Complete

With the installation of Training and Synthesis projects completed it is important to remember to activate the proper Python virtual environment when switching between projects. If scripts begin failing in a previously working environment, the cause might be that the incorrect virtual environment is active or that no virtual environment has been activated.



### Embedded Software Development Kit (MSDK)

The Software Development Kit (MSDK) for MAX78000 and MAX78002 is used to compile, flash, and debug the output of the *ai8x-synthesis* (“izer”) tool. It also enables general software development for the microcontroller cores of the MAX78000 and MAX78002. It consists of the following components:

* Peripheral Drivers
* Board Support Packages (BSPs)
* Libraries
* Examples
* Toolchain
  * Arm GCC
  * RISC-V GCC
  * Make
  * OpenOCD

There are two ways to install the MSDK.

#### Method 1: MSDK Installer

The [Analog Devices MSDK](https://github.com/Analog-Devices-MSDK/msdk) for MAX78000/MAX7802 is available via the installer links below. These installers require a GUI on your system.

1. Download the MSDK installer for your operating system from one of the links below.
    * [Windows](https://www.analog.com/en/design-center/evaluation-hardware-and-software/software/software-download?swpart=SFW0010820A)
    * [Ubuntu Linux](https://www.analog.com/en/design-center/evaluation-hardware-and-software/software/software-download?swpart=SFW0018720A)
    * [macOS](https://www.analog.com/en/design-center/evaluation-hardware-and-software/software/software-download?swpart=SFW0018610A)

2. Run the installer executable. Note: On Linux, this may require making the file executable with the following command:

    ```bash
    $ chmod +x MaximMicrosSDK_linux.run
    ```

3. Follow the instructions in the installer to the component selection.

4. Select the components to install. At _minimum_, the following components must be selected. This will enable command-line development.

    * GNU RISC-V Embedded GCC
    * GNU Tools for ARM Embedded Processors
    * Open On-Chip Debugger
    * MSYS2 (only on Windows)
    * Microcontrollers
      * MAX78000 Resources
      * MAX78002 Resources
    * Product Libs
      * CMSIS Core Libraries
      * Miscellaneous Drivers
      * Peripheral Drivers

5. (Optional) Select the “Eclipse” and/or “Visual Studio Code Support” components to add support for those IDEs.

6. Continue through the instructions to complete the installation of the MSDK.

7. (macOS only) Install OpenOCD dependencies using [Homebrew](https://brew.sh/)

    ```shell
    $ brew install libusb-compat libftdi hidapi libusb
    ```

8. (Linux and macOS only) Add the location of the toolchain binaries to the system `PATH`.

    On Linux and macOS, copy the following contents into `~/.profile`...
    On macOS, _also_ copy the following contents into `~/.zprofile`...
    ...and change `MAXIM_PATH` to the installation location of the MSDK.

    ```shell
    # MSDK location
    MAXIM_PATH=$HOME/MaximSDK  # Change me!
    export MAXIM_PATH
    
    # Arm GCC
    ARMGCC_DIR=$MAXIM_PATH/Tools/GNUTools/10.3
    echo $PATH | grep -q -s "$ARMGCC_DIR/bin"
    if [ $? -eq 1 ] ; then
        PATH=$PATH:"$ARMGCC_DIR/bin"
        export PATH
        export ARMGCC_DIR
    fi
    
    # RISC-V GCC
    RISCVGCC_DIR=$MAXIM_PATH/Tools/xPack/riscv-none-embed-gcc/10.2.0-1.2
    echo $PATH | grep -q -s "$RISCVGCC_DIR/bin"
    if [ $? -eq 1 ] ; then
        PATH=$PATH:"$RISCVGCC_DIR/bin"
        export PATH
        export RISCVGCC_DIR
    fi
    
    # OpenOCD
    OPENOCD_DIR=$MAXIM_PATH/Tools/OpenOCD
    echo $PATH | grep -q -s "$OPENOCD_DIR"
    if [ $? -eq 1 ] ; then
        PATH=$PATH:$OPENOCD_DIR
        export PATH
        export OPENOCD_DIR
    fi
    ```

    On Windows, this step is not necessary. However, “MaximSDK/Tools/MSYS2/msys.bat” file _must_ be used to launch the MSYS2 terminal for command-line development.

Once the tools above have been installed, continue with [Final Check](#final-check).

#### Method 2: Manual Installation

The MAX78000/MAX78002 MSDK is available as a git repository. The repository contains all of the MSDK's components _except_ the Arm GCC, RISC-V GCC, and Make. These must be downloaded and installed manually.

1. Clone the MSDK repository (recommendation: change to the *ai8x-synthesis* folder first):

    ```shell
    $ git clone https://github.com/Analog-Devices-MSDK/msdk.git sdk
    ```

2. Download and install the Arm Embedded GNU Toolchain from [https://developer.arm.com/tools-and-software/open-source-software/developer-tools/gnu-toolchain/gnu-rm/downloads](https://developer.arm.com/tools-and-software/open-source-software/developer-tools/gnu-toolchain/gnu-rm/downloads).

    * Recommended version: 10.3-2021.10 *(newer versions may or may not work correctly)*
    * Recommended installation location: `/usr/local/gcc-arm-none-eabi-10.3-2021.10/`

3. Download and install the RISC-V Embedded GNU Toolchain from [https://github.com/xpack-dev-tools/riscv-none-embed-gcc-xpack/releases/](https://github.com/xpack-dev-tools/riscv-none-embed-gcc-xpack/releases/)

    * Recommended version: 10.2.0-1.2 *(newer versions may or may not work correctly)*
    * Recommended installation location: `/usr/local/riscv-none-embed-gcc/10.2.0-1.2/`

4. Install GNU Make

    * (Linux/macOS) “make” is available on most systems by default. If not, it can be installed via the system package manager.

    * (Windows) Install [MSYS2](https://www.msys2.org/) first, then install “make” using the MSYS2 package manager:

      ```shell
      $ pacman -S --needed base filesystem msys2-runtime make
      ```

5. Install packages for OpenOCD. OpenOCD binaries are available in the “openocd” sub-folder of the ai8x-synthesis repository. However, some additional dependencies are required on most systems. See [openocd/README.md](https://github.com/MaximIntegratedAI/ai8x-synthesis/blob/develop/openocd/README.md) for a list of packages to install, then return here to continue.

6. Add the location of the toolchain binaries to the system path.

    On Linux and macOS, copy the following contents into `~/.profile`...
    On macOS, _also_ copy the following contents into `~/.zprofile`...
    ...adjusting for the actual `PATH` to the compilers and the system’s architecture (`TARGET_ARCH`):

    ```shell
    # Arm GCC
    ARMGCC_DIR=/usr/local/gcc-arm-none-eabi-10.3-2021.10  # Change me!
    echo $PATH | grep -q -s "$ARMGCC_DIR/bin"
    if [ $? -eq 1 ] ; then
        PATH=$PATH:"$ARMGCC_DIR/bin"
        export PATH
        export ARMGCC_DIR
    fi
    
    # RISC-V GCC
    RISCVGCC_DIR=/usr/local/xpack-riscv-none-embed-gcc-10.2.0-1.2  # Change me!
    echo $PATH | grep -q -s "$RISCVGCC_DIR/bin"
    if [ $? -eq 1 ] ; then
        PATH=$PATH:"$RISCVGCC_DIR/bin"
        export PATH
        export RISCVGCC_DIR
    fi
    
    # OpenOCD
    OPENOCD_DIR=$HOME/Documents/Source/ai8x-synthesis/openocd/bin/TARGET_ARCH  # Change me!
    echo $PATH | grep -q -s "$OPENOCD_DIR"
    if [ $? -eq 1 ] ; then
        PATH=$PATH:$OPENOCD_DIR
        export PATH
        export OPENOCD_DIR
    fi
    ```

    On Windows, add the toolchain paths to the system `PATH` variable (search for  “edit the system environment variables” in the Windows search bar).

Once the tools above have been installed, continue to the [Final Check](#final-check) step below.

#### Final Check

After a successful manual or MSDK installation, the following commands will run from on the terminal and display their version numbers:

* `arm-none-eabi-gcc -v`
* `arm-none-eabi-gdb -v`
* `make -v`
* `openocd -v`

`gen-demos-max78000.sh` and `gen-demos-max78002.sh` will create code that is compatible with the MSDK and copy it into the MSDK’s Example directories.

---



## MAX78000 and MAX78002 Hardware and Resources

MAX78000/MAX78002 are embedded accelerators. Unlike GPUs, MAX78000/MAX78002 do not have gigabytes of memory, and cannot support arbitrary data (image) sizes.

### Overview

A typical CNN operation consists of pooling followed by a convolution. While these are traditionally expressed as separate layers, pooling can be done “in-flight” on MAX78000/MAX78002 for greater efficiency.

To minimize data movement, the accelerator is optimized for convolutions with in-flight pooling on a sequence of layers. MAX78000 and MAX78002 also support in-flight element-wise operations, pass-through layers and 1D convolutions (without element-wise operations):

![CNNInFlight](docs/CNNInFlight.png)

The MAX78000/MAX78002 accelerators contain 64 parallel processors. There are four quadrants that contain 16 processors each.

Each processor includes a pooling unit and a convolutional engine with dedicated weight memory:

![Overview](docs/Overview.png)

Data is read from [data memory](#data-memory) associated with the processor, and written out to any data memory located within the accelerator. To run a deep convolutional neural network, multiple layers are chained together, where each layer’s operation is individually configurable. The output data from one layer is used as the input data for the next layer, for up to 32 layers (where *in-flight* pooling and *in-flight* element-wise operations do not count as layers).

The following picture shows an example view of a 2D convolution with pooling:
![Example](docs/CNNOverview.png)

### Data, Weights, and Processors

Data memory, weight memory, and processors are interdependent.

In the MAX78000/MAX78002 accelerator, processors are organized as follows:

* Each processor is connected to its own dedicated weight memory instance.
* A group of four processors shares one data memory instance.
* A quadrant of sixteen processors shares certain common controls and can be operated tethered to another quadrant, or independently/separately.

Any given processor can:

* Read from its dedicated weight memory,
* Read from the data memory instance it shares with three other processors, and
* As part of output processing, write to *any* data memory instance.

#### Weight Memory

*Note: Depending on context, weights may also be referred to as “kernels” or “masks”. Additionally, weights are also part of a network’s “parameters”.*

For each of the four 16-processor quadrants, weight memory and processors can be visualized as follows. Assuming one input channel processed by processor 0, and 8 output channels, the 8 shaded kernels will be used:

![Weight Memory Map](docs/KernelMemory.png)

*Note: Weights that are not 3×3×8 (= 72-bits) per kernel are packed to save space. For example, when using 1×1 8-bit kernels, 9 kernels will be packed into a single 72-bit memory word.*

#### Data Memory

Data memory in MAX78000/MAX78002 is needed for:

* Input data (unless [FIFOs](#fifos) are used),
* All layer’s activation data, and
* Inference outputs.

Data memory connections can be visualized as follows:

<img src="docs/DataMemory.png" alt="Data Memory Map" style="zoom: 67%;" />

All input data must be located in the data memory instance the processor can access. Conversely, output data can be written to any data memory instance inside the accelerator (but not to general purpose SRAM on the Arm microcontroller bus).

The data memory instances inside the accelerator are single-port memories. This means that only one access operation can happen per clock cycle. When using the HWC data format (see [Channel Data Formats](#channel-data-formats)), this means that each of the four processors sharing the data memory instance will receive one byte of data per clock cycle (since each 32-bit data word consists of four packed channels).

##### Multi-Pass

When data has more channels than active processors, “multi-pass” is used. Each processor works on more than one channel, using multiple sequential passes, and each data memory holds more than four channels.

As data is read using multiple passes, and all available processor work in parallel, the first pass reads channels 0 through 63, the second pass reads channels 64 through 127, etc., assuming 64 processors are active.

For example, if 192-channel data is read using 64 active processors, Data Memory 0 stores three 32-bit words: channels 0, 1, 2, 3 in the first word, 64, 65, 66, 67 in the second word, and 128, 129, 130, 131 in the third word. Data Memory 1 stores channels 4, 5, 6, 7 in the first word, 68, 69, 70, 71 in the second word, and 132, 133, 134, 135 in the third word, and so on. The first processor processes channel 0 in the first pass, channel 64 in the second pass, and channel 128 in the third pass.

*Note: Multi-pass also works with channel counts that are not a multiple of 64, and can be used with fewer than 64 active processors.*

*Note: For all multi-pass cases, the processor count per pass is rounded up to the next multiple of 4.*

### Streaming Mode

The machine also implements a streaming mode. Streaming allows input data dimensions that exceed the available per-channel data memory in the accelerator. *Note: Depending on the model and application, [Data Folding](#data-folding) may have performance benefits over Streaming Mode.*

The following illustration shows the basic principle: In order to produce the first output pixel of the second layer, not all data needs to be present at the input. In the example, a 5×5 input needs to be available.

<img src="docs/Streaming.png"/>

In the accelerator implementation, data is shifted into the Tornado memory in a sequential fashion, so prior rows will be available as well. In order to produce the _blue_ output pixel, input data up to the blue input pixel must be available.

![Streaming-Rows](docs/Streaming-Rows.png)

When the _yellow_ output pixel is produced, the first (_black_) pixel of the input data is no longer needed and its data can be discarded:

![Streaming-NextPixel](docs/Streaming-NextPixel.png)

The number of discarded pixels is network specific and dependent on pooling strides and the types of convolution. In general, streaming mode is only useful for networks where the output data dimensions decrease from layer to layer (for example, by using a pooling stride).

*Note: Streaming mode requires the use of [FIFOs](#fifos).*

For concrete examples on how to implement streaming mode with a camera, please see the [Camera Streaming Guide](https://github.com/MaximIntegratedAI/MaximAI_Documentation/blob/master/Guides/Camera_Streaming_Guide.md).

#### FIFOs

Since the data memory instances are single-port memories, software would have to temporarily disable the accelerator in order to feed it new data. Using FIFOs, software can input available data while the accelerator is running. The accelerator will autonomously fetch data from the FIFOs when needed, and stall (pause) when no enough data is available.

The MAX78000/MAX78002 accelerator has two types of FIFO:

##### Standard FIFOs

There are four dedicated FIFOs connected to processors 0-3, 16-19, 32-35, and 48-51, supporting up to 16 input channels (in HWC format) or four channels (CHW format). These FIFOs work when used from the Arm Cortex-M4 core and from the RISC-V core.

The standard FIFOs are selected using the `--fifo` argument for `ai8xize.py`.

##### Fast FIFO

The fast FIFO is only available from the RISC-V core, and runs synchronously with the RISC-V for increased throughput. It supports up to four input channels (HWC format) or a single channel (CHW format). The fast FIFO is connected to processors 0, 1, 2, 3 or 0, 16, 32, 48.

The fast FIFO is selected using the `--fast-fifo` argument for `ai8xize.py`.

*The code generator inserts FIFO-full checks for either type of FIFO. When the data source rate is equal to or slower than the network speed, these checks are not needed. Use `--no-fifo-wait` to suppress them. The checks are necessary when the data source can deliver faster than the network can process the data.*

### Number Format

All weights, bias values and data are stored and computed in Q7 format (signed two’s complement 8-bit integers, [–128...+127]). See <https://en.wikipedia.org/wiki/Q_%28number_format%29>.

The 8-bit value $w$ is defined as:

$$ w = (-a_7 2^7+a_6 2^6+a_5 2^5+a_4 2^4+a_3 2^3+a_2 2^2+a_1 2^1+a_0)/128 $$

<img src="docs/Numbers.png" alt="76543210" style="zoom:67%;" />

Examples:
| Binary    | Value        |
|:---------:|-------------:|
| 0000 0000 | 0            |
| 0000 0001 | 1/128        |
| 0000 0010 | 2/128        |
| 0111 1110 | 126/128      |
| 0111 1111 | 127/128      |
| 1000 0000 | −128/128 (–1)|
| 1000 0001 | −127/128     |
| 1000 0010 | −126/128     |
| 1111 1110 | −2/128       |
| 1111 1111 | −1/128       |

On MAX78000/MAX78002, _weights_ can be 1, 2, 4, or 8 bits wide (configurable per layer using the `quantization` key). Bias values are always 8 bits wide. Data is 8 bits wide, *except for the last layer that can optionally output 32 bits of unclipped data in Q17.14 format when not using activation.*

|          weight bits          |  min |  max |
| :---------------------------: | ---: | ---: |
|               8               | –128 | +127 |
|               4               |   –8 |    7 |
|               2               |   –2 |    1 |
|               1               |   –1 |    0 |
| *MAX78002 only*             1 |   –1 |   +1 |

Note that for –1/0 1-bit weights (and, to a lesser degree, –1/+1 1-bit weights and 2-bit weights) require the use of bias to produce useful results. Without bias, all sums of products of activated data from a prior layer would be negative, and activation of that data would always be zero.

In other cases, using bias in convolutional layers does not improve inference performance. In particular, [Quantization](#quantization)-Aware Training (QAT) optimizes the weight distribution, possibly deteriorating the distribution of the bias values.

#### Rounding

MAX78000/MAX78002 rounding (for the CNN sum of products) uses “round half towards positive infinity”, i.e. $y=⌊0.5+x⌋$. This rounding method is not the default method in either Excel or Python/NumPy. The rounding method can be achieved in NumPy using `y = np.floor(0.5 + x)` and in Excel as `=FLOOR.PRECISE(0.5 + X)`.

By way of example:

| Input                    | Rounded |
|:-------------------------|:-------:|
| +3.5                     | +4      |
| +3.25, +3.0, +2.75, +2.5 | +3      |
| +2.25, +2.0, +1.75, +1.5 | +2      |
| +1.25, +1.0, +0.75, +0.5 | +1      |
| +0.25, 0, –0.25, –0.5    | 0       |
| –0.75, –1.0, –1.25, –1.5 | –1      |
| –1.75, –2.0, –2.25, –2.5 | –2      |
| –2.75, –3.0, –3.25, –3.5 | –3      |

#### Addition

Addition works similarly to regular two’s-complement arithmetic.

Example:
$$ w_0 = 1/64 → 00000010 $$
$$ w_1 = 1/2 → 01000000 $$
$$ w_0 + w_1 = 33/64 → 01000010 $$

#### Saturation and Clipping

Values smaller than $–128⁄128$ are saturated to $–128⁄128$ (1000 0000). Values larger than $+127⁄128$ are saturated to $+127⁄128$ (0111 1111).

The MAX78000/MAX78002 CNN sum of products uses full resolution for both products and sums, so the saturation happens only at the very end of the computation.

Example 1:

$$ w_0 = 127/128 → 01111111 $$
$$ w_1 = 127/128 → 01111111 $$
$$ w_0 + w_1 = 254/128 → saturate → 01111111 (= 127/128) $$

Example 2:

$$ w_0 = -128/128 → 10000000 $$
$$ w_1 = -128/128 → 10000000 $$
$$ w_0 + w_1 = -256/128 → saturate → 10000000 (= -128/128) $$

#### Multiplication

Since operand values are implicitly divided by 128, the product of two values has to be shifted in order to maintain magnitude when using a standard multiplier (e.g., 8×8):

$$ w_0 * w_1 = \frac{w'_0}{128} * \frac{w'_1}{128} = \frac{w'_0 * w'_1}{128} ≫ 7 $$

In software,

* Determine the sign bit: $s = sign(w_0) * sign(w_1)$
* Convert operands to absolute values: $w'_0 = abs(w_0); w'_1 = abs(w_1)$
* Multiply using standard multiplier: $w'_0 * w'_1 = w''_0/128 * w''_1/128; r' = w''_0 * w''_1$
* Shift: $r'' = r' ≫ 7$
* Round up/down depending on $r'[6]$
* Apply sign: $r = s * r''$

Example 1:

$$ w_0 = 1/64 → 00000010 $$
$$ w_1 = 1/2 → 01000000 $$
$$ w_0 * w_1 = 1/128 → shift, truncate → 00000001 (= 1/128) $$

A “standard” two’s-complement multiplication would return 00000000 10000000. The MAX78000/MAX78002 data format discards the rightmost bits.

Example 2:

$$ w_0 = 1/64 → 00000010 $$
$$ w_1 = 1/4 → 00100000 $$
$$ w_0 * w_1 = 1/256 → shift, truncate → 00000000 (= 0) $$

“Standard” two’s-complement multiplication would return 00000000 01000000, the MAX78000/MAX78002 result is truncated to 0 after the shift operation.

#### Sign Bit

Operations preserve the sign bit.

Example 1:

$$ w_0 = -1/64 → 11111110 $$
$$ w_1 = 1/4 → 00100000 $$
$$ w_0 * w_1 = -1/256 → shift, truncate → 00000000 (= 0) $$

* Determine the sign bit: $s = sign(-1/64) * sign(1/4) = -1 * 1 = -1$
* Convert operands to absolute values: $w'_0 = abs(-1/64); w'_1 = abs(1/4)$
* Multiply using standard multiplier: $r' = 1/64 ≪ 7 * 1/4 ≪ 7 = 2 * 32 = 64$
* Shift: $r'' = r' ≫ 7 = 64 ≫ 7 = 0$
* Apply sign: $r = s * r'' = -1 * 0 = 0$

Example 2:

$$ w_0 = -1/64 → 11111110 $$
$$ w_1 = 1/2 → 01000000 $$
$$ w_0 * w_1 = -1/128 → shift, truncate → 11111111 (= -1/128) $$

* Determine the sign bit: $s = sign(-1/64) * sign(1/2) = -1 * 1 = -1$
* Convert operands to absolute values: $w'_0 = abs(-1/64); w'_1 = abs(1/2)$
* Multiply using standard multiplier: $r' = 1/64 ≪ 7 * 1/2 ≪ 7 = 2 * 64 = 128$
* Shift: $r'' = r' ≫ 7 = 128 ≫ 7 = 1$
* Apply sign: $r = s * r'' = -1 * 1 ≫ 7 = -1/128$

Example 3:

$$ w_0 = 127/128 → 01111111 $$
$$ w_1 = 1/128 → 00000001 $$
$$ w_0 * w_1 = 128/128 → saturation → 01111111 (= 127/128) $$

### Channel Data Formats

#### HWC (Height-Width-Channels)

All internal data are stored in HWC format, four channels per 32-bit word. Assuming 3-color (or 3-channel) input, one byte of the 32-bit word will be unused. The highest frequency in this data format is the channel, so the channels are interleaved.

Example:

![0BGR 0BGR 0 BGR 0BGR...](docs/HWC.png)

#### CHW (Channels-Height-Width)

The input layer (and *only* the input layer) can alternatively also use the CHW format (a sequence of channels). The highest frequency in this data format is the width W or X-axis, and the lowest frequency is the channel C. Assuming an RGB input, all red pixels are followed by all green pixels, followed by all blue pixels.

Example:

![RRRRRR...GGGGGG...BBBBBB...](docs/CHW.png)



#### Considerations for Choosing an Input Format

The accelerator supports both HWC and CHW input formats to avoid unnecessary data manipulation. Choose the format that results in the least amount of data movement for a given input.

Internal layers and the output layer always use the HWC format.

In general, HWC is faster since each memory read can deliver data to up to four processors in parallel. On the other hand, four processors must share one data memory instance, which reduces the maximum allowable dimensions of the input layer.

#### CHW Input Data Format and Consequences for Weight Memory Layout

When using the CHW data format, only one of the four processors sharing the data memory instance can be used. The next channel needs to use a processor connected to a different data memory instance, so that the machine can deliver one byte per clock cycle to each enabled processor.

Because each processor has its own dedicated weight memory, this will introduce “gaps” in the weight memory map, as shown in the following illustration:

![Kernel Memory Gaps](docs/KernelMemoryGaps.png)


### Active Processors and Layers

For each layer, a set of active processors must be specified. The number of input channels for the layer must be equal to, or be a multiple of, the active processors, and the input data for that layer must be located in data memory instances accessible to the selected processors.

It is possible to specify a relative offset into the data memory instance that applies to all processors.
_Example:_ Assuming HWC data format, specifying the offset as 16384 bytes (or 0x4000) will cause processors 0-3 to read their input from the second half of data memory 0, processors 4-7 will read from the second half of data memory instance 1, etc.

For most simple networks with limited data sizes, it is easiest to ping-pong between the first and second halves of the data memories – specify the data offset as 0 for the first layer, 0x4000 for the second layer, 0 for the third layer, etc. This strategy avoids overlapping inputs and outputs when a given processor is used in two consecutive layers.

Even though it is supported by the accelerator, the Network Generator will not be able to check for inadvertent overwriting of unprocessed input data by newly generated output data when overlapping data or streaming data. Use the `--overlap-data` command line switch to disable these checks, and to allow overlapped data.

### Layers and Weight Memory

For each layer, the weight memory start column is automatically configured by the Network Loader. The start column must be a multiple of 4, and the value applies to all processors.

The following example shows the weight memory layout for two layers. The first layer (L0) has 8 inputs and 10 outputs, and the second layer (L1) has 10 inputs and 2 outputs.

![Layers and Weight Memory](docs/KernelMemoryLayers.png)

#### Bias Memories

Bias values are stored in separate bias memories. There are four bias memory instances available, and a layer can access any bias memory instance where at least one processor is enabled. By default, bias memories are automatically allocated using a modified Fit-First Descending (FFD) algorithm. Before considering the required resource sizes in descending order, and placing values in the bias memory with the most available resources, the algorithm places those bias values that require a single specified bias memory. The bias memory allocation can optionally be controlled using the [`bias_group`](#bias_group-optional) configuration option.

### Weight Storage Example

The file `ai84net.xlsx` contains an example for a single-channel CHW input using the `AI84Net5` network (this example also supports up to four channels in HWC).

*Note*: As described above, multiple CHW channels must be loaded into separate memory instances. When using a large number of channels, this can cause “holes” in the processor map, which in turn can cause subsequent layers’ kernels to require padding.

The Network Loader prints a kernel map that shows the kernel arrangement based on the provided network description. It will also flag cases where kernel or bias memories are exceeded.

### Example: `Conv2d`

The following picture shows an example of a `Conv2d` with 1×1 kernels, five input channels, two output channels, and a data size of 2×2. The inputs are shown on the left, and the outputs on the right, and the kernels are shown lined up with the associated inputs — the number of kernel rows matches the number of input channels, and the number of kernel columns matches the number of output channels. The lower half of the picture shows how the data is arranged in memory when HWC data is used for both input and output.

![Conv2Dk1x1](docs/Conv2Dk1x1.png)

### Activation Functions

MAX78000/MAX78002 hardware provides several activation functions.

#### None

There is always an implicit non-linearity when outputting 8-bit data since outputs are [clamped](#saturation-and-clipping) to $[–128, +127]$ (or $[–128/128, +127/128]$ during training). Due to the clamping, “no activation” behaves similar to PyTorch’s `nn.Hardtanh(min_value=-128[/128], max_value=127[/128])`.

<img src="docs/noactivation.png" alt="no activation" style="zoom:33%;" />

#### ReLU

All output values are [clipped (saturated)](#saturation-and-clipping) to $[0, +127]$. Because of this, `ReLU` behaves more similar to PyTorch’s `nn.Hardtanh(min_value=0, max_value=127[/128])` than to PyTorch’s `nn.ReLU()`.

<img src="docs/relu.png" alt="relu" style="zoom:33%;" />

#### Abs

`Abs` returns the absolute value for all inputs, and then [clamps](#saturation-and-clipping) the outputs to $[0, +127]$, similar to PyTorch `abs()` followed by `nn.Hardtanh(min_value=0, max_value=127[/128])`.

<img src="docs/abs.png" alt="abs" style="zoom:33%;" />

### Limitations of MAX78000 Networks

The MAX78000 hardware does not support arbitrary network parameters. Specifically,

* `Conv2d`:
  
  * Kernel sizes must be 1×1 or 3×3.
    *Note: Stacked 3×3 kernels can achieve the effect of larger kernels. For example, two consecutive layers with 3×3 kernels have the same receptive field as a 5×5 kernel. To achieve the same activation as a 5×5 kernel, additional layers are necessary.*
    *Note: 2×2 kernels can be emulated by setting one row and one column of 3×3 kernels to zero.*
  * Padding can be 0, 1, or 2. Padding always uses zeros.
  * Stride is fixed to [1, 1].
  * Dilation is fixed to 1.
  * Groups must be 1.
  
* `Conv1d`:
  
  * Kernel lengths must be 1 through 9.
  * Padding can be 0, 1, or 2.
  * Stride is fixed to 1.
  * Dilation can be 1 to 1023 for kernel lengths 1, 2, or 3 and is fixed to 1 for kernels with length greater than 3.
  
* `ConvTranspose2d`:

  * Kernel sizes must be 3×3.
  * Padding can be 0, 1, or 2.
  * Stride is fixed to [2, 2]. Output padding is fixed to 1.

* A programmable layer-specific shift operator is available at the output of a convolution, see [`output_shift` (Optional)](#output_shift-optional).

* The supported [activation functions](#activation-functions) are `ReLU` and `Abs`, and a limited subset of `Linear`. *Note that due to [clipping](#saturation-and-clipping), non-linearities are introduced even when not explicitly specifying an activation function.*

* Pooling:
  * Both max pooling and average pooling are available, with or without convolution.
  
  * Pooling does not support padding.
  
  * Pooling more than 64 channels requires the use of a “fused” convolution in the same layer, unless the pooled dimensions are 1×1.
  
  * Pooling strides can be 1 through 16. For 2D pooling, the stride is the same for both dimensions.
  
  * For 2D pooling, supported pooling kernel sizes are 1×1 through 16×16, including non-square kernels. 1D pooling supports kernel sizes from 1 through 16. *Note: Pooling kernel size values do not have to be the same as the pooling stride.*
  
  * Dilation must be 1.
  
  * Average pooling is implemented both using `floor()`and using rounding (half towards positive infinity). Use the `--avg-pool-rounding` switch to turn on rounding in the training software and the Network Generator.
  
    Example:
  
    * _floor:_ Since there is a quantization step at the output of the average pooling, a 2×2 `AvgPool2d` of `[[0, 0], [0, 3]]` will return $\lfloor \frac{3}{4} \rfloor = 0$.
    * _rounding:_ 2×2 `AvgPool2d` of `[[0, 0], [0, 3]]` will return $\lfloor \frac{3}{4} \rceil = 1$.
  
* The number of input channels must not exceed 1024 per layer.

* The number of output channels must not exceed 1024 per layer.

  * Bias is supported for up to 512 output channels per layer.

* The number of layers must not exceed 32 (where pooling and element-wise operations do not add to the count when preceding a convolution).

* The maximum dimension (number of rows or columns) for input or output data is 1023.
  
* Streaming mode:
  
  * When using data greater than 90×91 (8,192 pixels per channel in HWC mode), or 181×181 (32,768 pixels in CHW mode), and [Data Folding](#data-folding) techniques are not used, then `streaming` mode must be used.
  * When using `streaming` mode, the product of any layer’s input width, input height, and input channels divided by 64 rounded up must not exceed 2^21: $width * height * ⌈\frac{channels}{64}⌉ < 2^{21}$; _width_ and _height_ must not exceed 1023.
  * Streaming is limited to 8 consecutive layers or fewer, and is limited to four FIFOs (up to 4 input channels in CHW and up to 16 channels in HWC format), see [FIFOs](#fifos).
  * For streaming layers, bias values may not be added correctly in all cases.
  * The *final* streaming layer must use padding.
  * Layers that use 1×1 kernels without padding are automatically replaced with equivalent layers that use 3×3 kernels with padding.
  
* The weight memory supports up to 768 * 64 3×3 Q7 kernels (see [Number Format](#number-format)), for a total of [432 KiB of kernel memory](docs/AHBAddresses.md).
  When using 1-, 2- or 4-bit weights, the capacity increases accordingly.
  When using more than 64 input or output channels, weight memory is shared, and effective capacity decreases proportionally (for example, 128 input channels require twice as much space as 64 input channels, and a layer with <u>both</u> 128 input and 128 output channels requires <u>four</u> times as much space as a layer with only 64 input channels and 64 output channels).
  Weights must be arranged according to specific rules detailed in [Layers and Weight Memory](#layers-and-weight-memory).

* There are 16 instances of 32 KiB data memory ([for a total of 512 KiB](docs/AHBAddresses.md)). When not using streaming mode, any data channel (input, intermediate, or output) must completely fit into one memory instance. This limits the first-layer input to 181×181 pixels per channel in the CHW format. However, when using more than one input channel, the HWC format may be preferred, and all layer outputs are in HWC format as well. In those cases, it is required that four channels fit into a single memory instance — or 91×90 pixels per channel.
  Note that the first layer commonly creates a wide expansion (i.e., a large number of output channels) that needs to fit into data memory, so the input size limit is mostly theoretical. In many cases, [Data Folding](#data-folding) (distributing the input data across multiple channels) can effectively increase both the input dimensions as well as improve model performance.

* The hardware supports 1D and 2D convolution layers, 2D transposed convolution layers (upsampling), element-wise addition, subtraction, binary OR, binary XOR as well as fully connected layers (`Linear`), which are implemented using 1×1 convolutions on 1×1 data:
  * The maximum number of input neurons is 1024, and the maximum number of output neurons is 1024 (16 each per processor used).
  
  * `Flatten` functionality is available to convert 2D input data for use by fully connected layers, see [Fully Connected Layers](#fully-connected-linear-layers).
  
  * When “flattening” two-dimensional data, the input dimensions (C×H×W) must satisfy C×H×W ≤ 16384. Pooling cannot be used at the same time as flattening.
  
  * Element-wise operators support from 2 up to 16 inputs.
  
  * Element-wise operators can be chained in-flight with pooling and 2D convolution (where the order of pooling and element-wise operations can be swapped).
  
  * For convenience, a `Softmax` operator is supported in software.
  
* Since the internal network format is HWC in groups of four channels, output concatenation only works properly when all components of the concatenation other than the last have multiples of four channels.

* Supported element-wise operations are `add`, `sub`, `bitwise xor`, and `bitwise or`. Element-wise operations can happen “in-flight” in the same layer as a convolution.

* Groups, and depthwise separable convolutions are not supported. *Note: Batch normalization should be folded into the weights, see [Batch Normalization](#batch-normalization).*



### Limitations of MAX78002 Networks

The MAX78002 hardware does not support arbitrary network parameters. Specifically,

* `Conv2d`:

  * Kernel sizes must be 1×1 or 3×3.
    *Note: Stacked 3×3 kernels can achieve the effect of larger kernels. For example, two consecutive layers with 3×3 kernels have the same receptive field as a 5×5 kernel. To achieve the same activation as a 5×5 kernel, additional layers are necessary.*
    *Note: 2×2 kernels can be emulated by setting one row and one column of 3×3 kernels to zero.*
  * Padding can be 0, 1, or 2. Padding always uses zeros.
  * Stride is fixed to [1, 1].
  * Dilation can be 1 to 16.
  * Groups can be 1, or the same as the number of input and output channels (depthwise separable convolution).

* `Conv1d`:

  * Kernel lengths must be 1 through 9.
  * Padding can be 0, 1, or 2, unless there are more than 64 input channels, when padding must be 0.
  * Stride is fixed to 1.
  * Dilation can be 1 to 2047 for kernel lengths 1, 2, or 3 and is fixed to 1 for kernels with length greater than 3.
  * Groups can be 1, or the same as the number of input and output channels (depthwise separable convolution).

* `ConvTranspose2d`:

  * Kernel sizes must be 3×3.
  * Padding can be 0, 1, or 2.
  * Stride is fixed to [2, 2]. Output padding is fixed to 1.

* A programmable layer-specific shift operator is available at the output of a convolution, see [`output_shift` (Optional)](#output_shift-optional).

* The supported [activation functions](#activation-functions) are `ReLU` and `Abs`, and a limited subset of `Linear`. *Note that due to [clipping](#saturation-and-clipping), non-linearities are introduced even when not explicitly specifying an activation function.*

* Pooling:

  * Both max pooling and average pooling are available, with or without convolution.

  * Pooling does not support padding.

  * Pooling strides can be 1 through 16. For 2D pooling, the stride is the same for both dimensions.

  * For 2D pooling, supported pooling kernel sizes are 1×1 through 16×16, including non-square kernels. 1D pooling supports kernel sizes from 1 through 16. *Note: Pooling kernel size values do not have to be the same as the pooling stride.*

  * Dilation is supported from 1 to 16, independently for both dimensions.

  * Average pooling is implemented both using `floor()`and using rounding (half towards positive infinity). Use the `--avg-pool-rounding` switch to turn on rounding in the training software and the Network Generator.

    Example:

    * _floor:_ Since there is a quantization step at the output of the average pooling, a 2×2 `AvgPool2d` of `[[0, 0], [0, 3]]` will return $\lfloor \frac{3}{4} \rfloor = 0$.
    * _rounding:_ 2×2 `AvgPool2d` of `[[0, 0], [0, 3]]` will return $\lfloor \frac{3}{4} \rceil = 1$.

* The number of input channels must not exceed 2048 per layer.

* The number of output channels must not exceed 2048 per layer.

* The number of layers must not exceed 128 (where pooling and element-wise operations do not add to the count when preceding a convolution).

* The maximum dimension (number of rows or columns) for input or output data is 2047.

* Streaming mode:

  * When using data greater than 143×143 (20,480 pixels per channel in HWC mode), or 286×286 (81,920 pixels in CHW mode), and [Data Folding](#data-folding) techniques are not used, then `streaming` mode must be used.
  * When using `streaming` mode, the product of any layer’s input width, input height, and input channels divided by 64 rounded up must not exceed 2^21: $width * height * ⌈\frac{channels}{64}⌉ < 2^{21}$; _width_ and _height_ must not exceed 2047.
  * Streaming is limited to 8 consecutive layers or fewer, and is limited to four FIFOs (up to 4 input channels in CHW and up to 16 channels in HWC format), see [FIFOs](#fifos).
  * Layers that use 1×1 kernels without padding are automatically replaced with equivalent layers that use 3×3 kernels with padding.
  * Streaming layers must use convolution (i.e., the `Conv1d`, `Conv2d`, or `ConvTranspose2d` [operators](#operation)).

* The weight memory of processors 0, 16, 32, and 48 supports up to 5,120 3×3 Q7 kernels (see [Number Format](#number-format)), all other processors support up to 4,096 3×3 Q7 kernels, for a total of [2,340 KiB of kernel memory](docs/AHBAddresses.md).
  When using 1-, 2- or 4-bit weights, the capacity increases accordingly. The hardware supports two different flavors of 1-bit weights, either 0/–1 or +1/–1.
  When using more than 64 input or output channels, weight memory is shared, and effective capacity decreases.
  Weights must be arranged according to specific rules detailed in [Layers and Weight Memory](#layers-and-weight-memory).

* The total of [1,280 KiB of data memory](docs/AHBAddresses.md) is split into 16 sections of 80 KiB each. When not using streaming mode, any data channel (input, intermediate, or output) must completely fit into one memory instance. This limits the first-layer input to 286×286 pixels per channel in the CHW format. However, when using more than one input channel, the HWC format may be preferred, and all layer outputs are in HWC format as well. In those cases, it is required that four channels fit into a single memory section — or 143×143 pixels per channel.
  Note that the first layer commonly creates a wide expansion (i.e., a large number of output channels) that needs to fit into data memory, so the input size limit is mostly theoretical. In many cases, [Data Folding](#data-folding) (distributing the input data across multiple channels) can effectively increase both the input dimensions as well as improve model performance.

* The hardware supports 1D and 2D convolution layers, 2D transposed convolution layers (upsampling), element-wise addition, subtraction, binary OR, binary XOR as well as fully connected layers (`Linear`), which are implemented using 1×1 convolutions on 1×1 data:

  * The maximum number of input neurons is 1024, and the maximum number of output neurons is 1024 (16 each per processor used).
  * `Flatten` functionality is available to convert 2D input data for use by fully connected layers, see [Fully Connected Layers](#fully-connected-linear-layers).
  * When “flattening” two-dimensional data, the input dimensions (C×H×W) must satisfy C×H×W ≤ 16384. Pooling cannot be used at the same time as flattening.
  * Element-wise operators support from 2 up to 16 inputs.
  * Element-wise operators can be chained in-flight with pooling and 2D convolution (where the order of pooling and element-wise operations can be swapped).
  * For convenience, a `Softmax` operator is supported in software.

* The MAX78002 hardware supports executing layers sequentially or in programmed order, and it supports conditional branching based on data and address values and ranges and match counts.

* The MAX78002 hardware supports starting a network at any pre-programmed layer *(streaming is only supported in the first 8 layers)*. This can be used to run more than one network, and transitioning from one network to another.

* Since the internal network format is HWC in groups of four channels, output concatenation only works properly when all components of the concatenation other than the last have multiples of four channels.

* The MAX78002 hardware supports several processing speedups that accesses memory instances in parallel. The tools are capable of generating code that supports these speedups.

* Supported element-wise operations are `add`, `sub`, `xor`, and `or`. Element-wise operations can happen “in-flight” in the same layer as a convolution, *except* when the input is multi-pass (i.e., more than 64 channels), *and* a bias addition is also requested.

* *Note: Batch normalization should be folded into the weights, see [Batch Normalization](#batch-normalization).*



### Fully Connected (Linear) Layers

m×n fully connected layers can be realized in hardware by “flattening” 2D input data of dimensions C×H×W into m=C×H×W channels of 1×1 input data. The hardware will produce n channels of 1×1 output data. When chaining multiple fully connected layers, the flattening step is omitted. The following picture shows 2D data, the equivalent flattened 1D data, and the output.

For MAX78000/MAX78002, the product C×H×W must not exceed 16384.

![MLP](docs/MLP.png)

### Upsampling (Fractionally-Strided 2D Convolutions)

The hardware supports 2D upsampling (“fractionally-strided convolutions,” sometimes called “deconvolution” even though this is not strictly mathematically correct). The PyTorch equivalent is `ConvTranspose2d` with a stride of 2.

The example shows a fractionally-strided convolution with a stride of 2, a pad of 1, and a 3×3 kernel. This “upsamples” the input dimensions from 3×3 to output dimensions of 6×6.

![fractionallystrided](docs/fractionallystrided.png)

---

## Model Training and Quantization

### Hardware Acceleration

If hardware acceleration is not available, skip the following two steps and continue with [Training Script](#training-script).

Before the first training session, check that hardware acceleration is available and recognized by PyTorch:

 ```shell
   (ai8x-training) $ python check_cuda.py
   System:                 linux
   Python version:         3.8.16 (default, Feb  9 2023, 14:12:01) [GCC 9.3.0]
   PyTorch version:        1.13.1+cu117
   CUDA/ROCm acceleration: available in PyTorch
   MPS acceleration:       NOT available in PyTorch
 ```

CUDA can be diagnosed using `nvidia-smi -q`:

```shell
(ai8x-training) $ nvidia-smi -q
...
Driver Version                            : 515.65.01
CUDA Version                              : 11.7

Attached GPUs                             : 1
GPU 00000000:01:00.0
    Product Name                          : NVIDIA TITAN RTX
    Product Brand                         : Titan
...
```

### Training Script

The main training software is `train.py`. It drives the training aspects, including model creation, checkpointing, model save, and status display (see `--help` for the many supported options, and the `scripts/train_*.sh` scripts for example usage).

The `ai84net.py` and `ai85net.py` files contain models that fit into AI84’s weight memory. These models rely on the MAX78000/MAX78002 hardware operators that are defined in `ai8x.py`.

To train the FP32 model for MNIST on MAX78000 or MAX78002, run `scripts/train_mnist.sh` from the `ai8x-training` project. This script will place checkpoint files into the log directory. Training makes use of the Distiller framework, but the `train.py` software has been modified slightly to improve it and add some MAX78000/MAX78002 specifics.

Since training can take hours or days, the training script does not overwrite any weights previously produced. Results are placed in sub-directories under `logs/` named with the date and time when training began. The latest results are always soft-linked to by `latest-log_dir` and `latest_log_file`.

#### Troubleshooting

1. If the training script returns `ModuleNotFoundError: No module named 'numpy'`, please activate the virtual environment using `source venv/bin/activate`, or on native Windows without WSL2, `source venv/scripts/activate`.

2. If the training script crashes, or if it returns an internal error (such as `CUDNN_STATUS_INTERNAL_ERROR`), it may be necessary to limit the number of PyTorch workers to 1 (this has been observed running on native Windows). Add `--workers=1` when running any training script, for example;

   ```shell
   $ scripts/train_mnist.sh --workers=1
   ```

### Example Training Session

Using the MNIST dataset and a simple model as an example, run `scripts/train_mnist.sh`. The following is the shortened output of an MNIST training session:

```shell
(ai8x-training) $ scripts/train_mnist.sh 
Configuring device: MAX78000, simulate=False.
Log file for this run: logs/2021.07.13-111453/2021.07.13-111453.log
{'start_epoch': 10, 'weight_bits': 8}
Optimizer Type: <class 'torch.optim.sgd.SGD'>
Optimizer Args: {'lr': 0.1, 'momentum': 0.9, 'dampening': 0, 'weight_decay': 0.0001, 'nesterov': False}
Downloading https://ossci-datasets.s3.amazonaws.com/mnist/train-images-idx3-ubyte.gz
Downloading https://ossci-datasets.s3.amazonaws.com/mnist/train-images-idx3-ubyte.gz to data/MNIST/raw/train-images-idx3-ubyte.gz
9913344it [00:01, 5712259.71it/s]                                                                                                                                                                                                                           
Extracting data/MNIST/raw/train-images-idx3-ubyte.gz to data/MNIST/raw

...

Dataset sizes:
        training=54000
        validation=6000
        test=10000
Reading compression schedule from: policies/schedule.yaml


Training epoch: 54000 samples (256 per mini-batch)
Named tensors and all their associated APIs are an experimental feature and subject to change. Please do not use them for anything important until they are released as stable. (Triggered internally at  /pytorch/c10/core/TensorImpl.h:1156.)

Epoch: [0][   10/  211]    Overall Loss 2.298435    Objective Loss 2.298435    Top1 13.710937    Top5 52.070313    LR 0.100000    Time 0.054167    
Epoch: [0][   20/  211]    Overall Loss 2.267082    Objective Loss 2.267082    Top1 16.464844    Top5 58.535156    LR 0.100000    Time 0.039278    
...
Epoch: [0][  211/  211]    Overall Loss 0.867936    Objective Loss 0.867936    Top1 71.101852    Top5 92.837037    LR 0.100000    Time 0.025054    

--- validate (epoch=0)-----------
6000 samples (256 per mini-batch)
Epoch: [0][   10/   24]    Loss 0.295286    Top1 91.367188    Top5 99.492188    
Epoch: [0][   20/   24]    Loss 0.293729    Top1 91.054688    Top5 99.550781    
Epoch: [0][   24/   24]    Loss 0.296180    Top1 91.000000    Top5 99.550000    
==> Top1: 91.000    Top5: 99.550    Loss: 0.296

==> Confusion:
[[581   2   3   1   2   3   4   3   2   4]
 [  0 675   4   1   3   0   1   4   0   0]
 [  5   6 501  21  11   2   4  25   7   4]
 [  1   4   7 549   3   5   0  11   2   1]
 [  2   6   7   0 525   1   3   9   0  12]
 [  0   8   2  10   5 464   3   8   6  12]
 [ 13  18   1   0  10   8 574   0   6   1]
 [  1  11   8   7   3   4   0 588   0   3]
 [ 26   4   7   5   9   9  16   5 482  21]
 [  4   9   5   7  36   8   0  19   6 521]]

==> Best [Top1: 91.000   Top5: 99.550   Sparsity:0.00   Params: 71148 on epoch: 0]
Saving checkpoint to: logs/2021.07.13-111453/checkpoint.pth.tar

...

Training epoch: 54000 samples (256 per mini-batch)
Epoch: [199][   10/  211]    Overall Loss 0.033614    Objective Loss 0.033614    Top1 98.984375    Top5 100.000000    LR 0.000100    Time 0.052778    
...
Epoch: [199][  211/  211]    Overall Loss 0.027310    Objective Loss 0.027310    Top1 99.181481    Top5 99.992593    LR 0.000100    Time 0.024874    

--- validate (epoch=199)-----------
6000 samples (256 per mini-batch)
Epoch: [199][   10/   24]    Loss 0.027533    Top1 98.984375    Top5 100.000000    
Epoch: [199][   20/   24]    Loss 0.028965    Top1 98.984375    Top5 100.000000    
Epoch: [199][   24/   24]    Loss 0.028365    Top1 98.983333    Top5 100.000000    
==> Top1: 98.983    Top5: 100.000    Loss: 0.028

==> Confusion:
[[599   0   1   1   0   0   3   0   0   1]
 [  0 685   0   1   0   0   0   2   0   0]
 [  0   1 581   0   0   0   0   2   2   0]
 [  0   0   1 578   0   2   0   1   1   0]
 [  0   1   1   0 558   0   0   0   1   4]
 [  1   0   0   2   0 513   1   0   1   0]
 [  2   1   0   0   1   0 625   0   2   0]
 [  0   1   3   1   0   0   0 619   0   1]
 [  1   0   1   1   1   1   2   0 577   0]
 [  0   0   0   0   2   1   0   6   2 604]]

==> Best [Top1: 99.283   Top5: 100.000   Sparsity:0.00   Params: 71148 on epoch: 180]
Saving checkpoint to: logs/2021.07.13-111453/qat_checkpoint.pth.tar
--- test ---------------------
10000 samples (256 per mini-batch)
Test: [   10/   40]    Loss 0.017528    Top1 99.453125    Top5 100.000000    
Test: [   20/   40]    Loss 0.015671    Top1 99.492188    Top5 100.000000    
Test: [   30/   40]    Loss 0.013522    Top1 99.583333    Top5 100.000000    
Test: [   40/   40]    Loss 0.013415    Top1 99.590000    Top5 100.000000    
==> Top1: 99.590    Top5: 100.000    Loss: 0.013

==> Confusion:
[[ 980    0    0    0    0    0    0    0    0    0]
 [   0 1133    1    0    0    0    0    1    0    0]
 [   1    0 1025    1    0    0    0    5    0    0]
 [   0    0    0 1010    0    0    0    0    0    0]
 [   0    0    0    0  978    0    2    0    0    2]
 [   0    0    0    3    0  888    1    0    0    0]
 [   0    1    0    0    1    2  953    0    1    0]
 [   0    1    0    0    0    0    0 1026    0    1]
 [   0    0    2    1    1    1    0    1  967    1]
 [   0    0    0    0    5    2    0    3    0  999]]


Log file for this run: logs/2021.07.13-111453/2021.07.13-111453.log

```

For classification, the “Top-1” score refers to the percentage of samples that returned the correct class (the correct target label), while “Top-5” is the percentage of samples the correct answer was one of the five highest ranked predictions. The “Loss” shows the output of the loss function that the training session aims to minimize (the “loss” numbers may be larger than 1, depending on the dataset and model). “LR” is the learning rate, and depending on the learning rate schedule used, LR may decrease as training progresses.

The “Confusion Matrix” shows both the target (expected) label on the vertical (Y) axis, as well as the highest ranked prediction on the horizontal (X) axis. If the network returns 100% expected labels, then only the diagonal (top left to bottom right) will contain values greater than 0.

When enabling TensorBoard (see [TensorBoard](#tensorboard)), these and other statistics are also available in graphical form:

![confusionmatrix](docs/confusionmatrix.png)

### Command Line Arguments

The following table describes the most important command line arguments for `train.py`. Use `--help` for a complete list.

| Argument                   | Description                                                  | Example                         |
| -------------------------- | ------------------------------------------------------------ | ------------------------------- |
| `--help`                   | Complete list of arguments                                   |                                 |
| *Device selection*         |                                                              |                                 |
| `--device`                 | Set device (default: AI84)                                   | `--device MAX78000`             |
| *Model and dataset*        |                                                              |                                 |
| `-a`, `--arch`, `--model`  | Set model (collected from models folder)                     | `--model ai85net5`              |
| `-f`, `--out-fold-ratio`   | Fold ratio for the model output (default: 1). Fold ratio 1 means no folding. | `--out-fold-ratio 4` |
| `--dataset`                | Set dataset (collected from datasets folder)                 | `--dataset MNIST`               |
| `--data`                   | Path to dataset (default: data)                              | `--data /data/ml`               |
| *Training*                 |                                                              |                                 |
| `--epochs`                 | Number of epochs to train (default: 90)                      | `--epochs 100`                  |
| `-b`, `--batch-size`       | Mini-batch size (default: 256)                               | `--batch-size 512`              |
| `--compress`               | Set compression and learning rate schedule                   | `--compress schedule.yaml`      |
| `--lr`, `--learning-rate`  | Set initial learning rate                                    | `--lr 0.001`                    |
| `--deterministic`          | Seed random number generators with fixed values              |                                 |
| `--resume-from`            | Resume from previous checkpoint                              | `--resume-from chk.pth.tar`     |
| `--qat-policy`             | Define QAT policy in YAML file (default: policies/qat_policy.yaml). Use “None” to disable QAT. | `--qat-policy qat_policy.yaml` |
| `--nas`                    | Enable network architecture search                           |                                 |
| `--nas-policy`             | Define NAS policy in YAML file                               | `--nas-policy nas/nas_policy.yaml` |
| `--regression` | Select regression instead of classification (changes Loss function, and log output) |  |
| *Display and statistics*   |                                                              |                                 |
| `--enable-tensorboard`     | Enable logging to TensorBoard (default: disabled)            |                                 |
| `--confusion`              | Display the confusion matrix                                 |                                 |
| `--param-hist`             | Collect parameter statistics                                 |                                 |
| `--pr-curves`              | Generate precision-recall curves                             |                                 |
| `--embedding`              | Display embedding (using projector)                          |                                 |
| *Hardware*                 |                                                              |                                 |
| `--use-bias`               | The `bias=True` parameter is passed to the model. The effect of this parameter is model-dependent (the parameter does nothing, affects some operations, or all operations). |                                 |
| `--avg-pool-rounding`      | Use rounding for AvgPool                                     |                                 |
| *Evaluation*               |                                                              |                                 |
| `-e`, `--evaluate`         | Evaluate previously trained model                            |                                 |
| `--8-bit-mode`, `-8`       | Simulate quantized operation for hardware device (8-bit data). Used for evaluation only. |     |
| `--exp-load-weights-from`  | Load weights from file                                       |                                 |
| *Export*                   |                                                              |                                 |
| `--summary onnx`           | Export trained model to ONNX (default name: to model.onnx) — *see description below* |         |
| `--summary onnx_simplified` | Export trained model to simplified [ONNX](https://onnx.ai/) file (default name: model.onnx) |                     |
| `--summary-filename`       | Change the file name for the exported model                  | `--summary-filename mnist.onnx` |
| `--save-sample`            | Save data[index] from the test set to a NumPy pickle for use as sample data | `--save-sample 10` |

#### ONNX Model Export

The ONNX model export (via `--summary onnx` or `--summary onnx_simplified`) is primarily intended for visualization of the model. ONNX does not support all of the operators that `ai8x.py` uses, and these operators are therefore removed from the export (see function `onnx_export_prep()` in `ai8x.py`). The ONNX file does contain the trained weights and *may* therefore be usable for inference under certain circumstances. However, it is important to note that the ONNX file **will not** be usable for training (for example, the ONNX `floor` operator has a gradient of zero, which is incompatible with quantization-aware training as implemented in `ai8x.py`).

### Observing GPU Resources

`nvidia-smi` can be used in a different terminal during training to examine the GPU resource usage of the training process. In the following example, the GPU is using 100% of its compute capabilities, but not all of the available memory. In this particular case, the batch size could be increased to use more memory.

```shell
$ nvidia-smi
+-----------------------------------------------------------------------------+
|  NVIDIA-SMI 470.42.01    Driver Version: 470.42.01    CUDA Version: 11.4    |
|-------------------------------+----------------------+----------------------+
| GPU  Name        Persistence-M| Bus-Id        Disp.A | Volatile Uncorr. ECC |
| Fan  Temp  Perf  Pwr:Usage/Cap|         Memory-Usage | GPU-Util  Compute M. |
|===============================+======================+======================|
|   0  GeForce RTX 208...  Off  | 00000000:01:00.0  On |                  N/A |
| 39%   65C    P2   152W / 250W |   3555MiB / 11016MiB |    100%      Default |
+-------------------------------+----------------------+----------------------+
...
```

### Custom nn.Modules

The `ai8x.py` file contains customized PyTorch classes (subclasses of `torch.nn.Module`). Any model that is designed to run on MAX78000/MAX78002 should use these classes. There are three main changes over the default classes in `torch.nn.Module`:

1. Additional “Fused” operators that model in-flight pooling and activation.
2. Rounding, clipping and activation that matches the hardware.
3. Support for quantized operation (when using the `-8` command line argument).

#### set_device()

`ai8x.py` defines the `set_device()` function which configures the training system:

```python
def set_device(
        device,
        simulate,
        round_avg,
        verbose=True,
):
```

where *device* is `85` (the MAX78000 device code) or `87` (the MAX78002 device code), *simulate* is `True` when clipping and rounding are set to simulate hardware behavior, and *round_avg* picks one of the two hardware rounding modes for AvgPool.

#### update_model()

`ai8x.py` defines `update_model()`. This function is called after loading a checkpoint file, and recursively applies output shift, weight scaling, and quantization clamping to the model.



#### List of Predefined Modules

The following modules are predefined:

| Name                   | Description / PyTorch equivalent        |
| ---------------------- | --------------------------------------- |
| Conv2d                 | Conv2d                                  |
| FusedConv2dReLU        | Conv2d, followed by ReLU                |
| FusedConv2dAbs         | Conv2d, followed by Abs                 |
| MaxPool2d              | MaxPool2d                               |
| FusedMaxPoolConv2d     | MaxPool2d, followed by Conv2d           |
| FusedMaxPoolConv2dReLU | MaxPool2d, followed by Conv2d, and ReLU |
| FusedMaxPoolConv2dAbs  | MaxPool2d, followed by Conv2d, and Abs  |
| AvgPool2d              | AvgPool2d                               |
| FusedAvgPoolConv2d     | AvgPool2d, followed by Conv2d           |
| FusedAvgPoolConv2dReLU | AvgPool2d, followed by Conv2d, and ReLU |
| FusedAvgPoolConv2dAbs  | AvgPool2d, followed by Conv2d, and Abs  |
| ConvTranspose2d        | ConvTranspose2d                         |
| FusedConvTranspose2dReLU      | ConvTranspose2d, followed by ReLU |
| FusedConvTranspose2dAbs       | ConvTranspose2d, followed by Abs |
| FusedMaxPoolConvTranspose2d   | MaxPool2d, followed by ConvTranspose2d |
| FusedMaxPoolConvTranspose2dReLU       | MaxPool2d, followed by ConvTranspose2d, and ReLU |
| FusedMaxPoolConvTranspose2dAbs        | MaxPool2d, followed by ConvTranspose2d, and Abs |
| FusedAvgPoolConvTranspose2d           | AvgPool2d, followed by ConvTranspose2d |
| FusedAvgPoolConvTranspose2dReLU       | AvgPool2d, followed by ConvTranspose2d, and ReLU |
| FusedAvgPoolConvTranspose2dAbs        | AvgPool2d, followed by ConvTranspose2d, and Abs |
| Linear                 | Linear                                  |
| FusedLinearReLU        | Linear, followed by ReLU                |
| FusedLinearAbs         | Linear, followed by Abs                 |
| Conv1d                 | Conv1d                                  |
| FusedConv1dReLU        | Conv1d, followed by ReLU                |
| FusedConv1dAbs         | Conv1d, followed by Abs                 |
| MaxPool1d | MaxPool1d |
| FusedMaxPoolConv1d | MaxPool1d, followed by Conv1d |
| FusedMaxPoolConv1dReLU | MaxPool2d, followed by Conv1d, and ReLU |
| FusedMaxPoolConv1dAbs | MaxPool2d, followed by Conv1d, and Abs |
| AvgPool1d | AvgPool1d |
| FusedAvgPoolConv1d | AvgPool1d, followed by Conv1d |
| FusedAvgPoolConv1dReLU | AvgPool1d, followed by Conv1d, and ReLU |
| FusedAvgPoolConv1dAbs | AvgPool1d, followed by Conv1d, and Abs |
| Add | Element-wise Add |
| Sub | Element-wise Sub |
| BitwiseOr | Element-wise bitwise Or |
| BitwiseXor | Element-wise bitwise Xor |

#### Dropout

Dropout modules such as `torch.nn.Dropout()` and `torch.nn.Dropout2d()` are automatically disabled during inference, and can therefore be used for training without affecting inference. [Dropout](https://en.wikipedia.org/wiki/Dilution_(neural_networks)) can improve generalization by reducing overfitting, but should not be used for “analytical” functions.

*Note: Using [batch normalization](#batch-normalization) in conjunction with dropout can sometimes degrade training results.*

#### view(), reshape() and Flatten

There are two supported cases for `view()` or `reshape()`.

1. Conversion between 1D data and 2D data: Both the batch dimension (first dimension) and the channel dimension (second dimension) must stay the same. The height/width of the 2D data must match the length of the 1D data (i.e., H×W = L).
   Examples:
       `x = x.view(x.size(0), x.size(1), -1)  # 2D to 1D`
       `x = x.view(x.shape[0], x.shape[1], 16, -1)  # 1D to 2D`
   *Note: `x.size()` and `x.shape[]` are equivalent.*
   When reshaping data, `in_dim:` must be specified in the model description file.
2. Conversion from 1D and 2D to Fully Connected (“flattening”): The batch dimension (first dimension) must stay the same, and the other dimensions are combined (i.e., M = C×H×W or M = C×L).
   Example:
       `x = x.view(x.size(0), -1)  # Flatten`
   An alternate way to express the flatten operation is `torch.nn.Flatten()`.

#### Support for Quantization

The hardware always uses signed integers for data and weights. While data is always 8-bit, weights can be configured on a per-layer basis. However, training makes use of floating point values for both data and weights, while also clipping (clamping) values.

##### Data

When using the `-8` command line switch, all module outputs are quantized to 8-bit in the range [-128...+127] to simulate hardware behavior. The `-8` command line switch is designed for *evaluating quantized weights* against a test set, in order to understand the impact of quantization. *Note that model training always uses floating point values, and therefore `-8` is not compatible with training.*

The last layer can optionally use 32-bit output for increased precision. This is simulated by adding the parameter `wide=True` to the module function call.

##### Weights: Quantization-Aware Training (QAT)

Quantization-aware training (QAT) is enabled by default. QAT is controlled by a policy file, specified by `--qat-policy`.

* After `start_epoch` epochs, training will learn an additional parameter that corresponds to a shift of the final sum of products.
* `weight_bits` describes the number of bits available for weights.
* `overrides` allows specifying the `weight_bits` on a per-layer basis.

By default, weights are quantized to 8-bits after 10 epochs as specified in `policies/qat_policy.yaml`. A more refined example that specifies weight sizes for individual layers can be seen in `policies/qat_policy_cifar100.yaml`.

Quantization-aware training can be <u>disabled</u> by specifying `--qat-policy None`.

The proper choice of `start_epoch` is important for achieving good results, and the default policy’s `start_epoch` may be much too small. As a rule of thumb, set `start_epoch` to a very high value (e.g., 1000) to begin, and then observe where in the training process the model stops learning. This epoch can be used as `start_epoch`, and the final network metrics (after an additional number of epochs) should be close to the non-QAT metrics. *Additionally, ensure that the learning rate after the `start_epoch` epoch is relatively small.*

For more information, please also see [Quantization](#quantization).

#### Batch Normalization

Batch normalization after `Conv1d` and `Conv2d` layers is supported using “fusing.” The fusing operation merges the effect of batch normalization layers into the parameters of the preceding convolutional layer, by modifying weights and bias values of that preceding layer. For detailed information about batch normalization fusing/fusion/folding, see Section 3.2 of the following paper: <https://arxiv.org/pdf/1712.05877.pdf>.

After fusing/folding, the network will no longer contain any batchnorm layers. The effects of batch normalization will instead be expressed by modified weights and biases of the preceding convolutional layer.

* When using [Quantization-Aware Training (QAT)](#quantization-aware-training-qat), batchnorm layers <u>are automatically folded</u> during training and no further action is needed.
* When using [Post-Training Quantization](#post-training-quantization), the `batchnormfuser.py` script (see [BatchNorm Fusing](#batchnorm-fusing)) must be called before `quantize.py` to explicitly fuse the batchnorm layers.

*Note: Using batch normalization in conjunction with [dropout](#dropout) can sometimes degrade training results.*

### Adapting Pre-existing Models

In some cases, it may be possible to use generic models that were designed for non-MAX78000/MAX78002 platforms. To adapt pre-existing models to MAX78000/MAX78002, several steps are needed:

1. Check that all operators are supported in hardware (see [List of Predefined Modules](#list-of-predefined-modules), [Dropout](#dropout), and [Batch Normalization](#batch-normalization)).
2. Check that the model size, parameter count, and parameters to the operators are supported (see [Limitations of MAX78000 Networks](#limitations-of-max78000-networks) and [Limitations of MAX78002 Networks](#limitations-of-max78002-networks)). For example, padding must always be zero-padding, and `Conv2d()` supports 1×1 and 3×3 kernels.
3. Change from PyTorch *nn.modules* to the *ai8x* versions of the modules. For example, `nn.Conv2d(…)` ⟶ `ai8x.Conv2d(…)`.
4. Merge modules where possible (for example, `MaxPool2d()` + `Conv2d()` + `ReLU()` = `FusedMaxPoolConv2dReLU()`).
5. [Re-train](#model-training-and-quantization) the model. *This is necessary to correctly model clipping and quantization effects of the hardware.*

### Model Comparison and Feature Attribution

Both TensorBoard and [Manifold](#manifold) can be used for model comparison and feature attribution.

#### TensorBoard

[TensorBoard](https://www.tensorflow.org/tensorboard/) support is built into `train.py`. When enabled using `--enable-tensorboard`, it provides a local web server that can be started before, during, or after training, and it picks up all data that is written to the `logs/` directory.

For classification models, TensorBoard supports the optional `--param-hist` and `--embedding` command line arguments. `--embedding` randomly selects up to 100 data points from the last batch of each verification epoch. These can be viewed in the “projector” tab in TensorBoard.

`--pr-curves` adds support for displaying precision-recall curves.

To start the TensorBoard server, use a second terminal window:

```shell
(ai8x-training) $ tensorboard --logdir='./logs'
TensorBoard 2.4.1 at http://127.0.0.1:6006/ (Press CTRL+C to quit)
```

On a shared system, add the `--port 0` command line option.

The training progress can be observed by starting TensorBoard and pointing a web browser to the port indicated.

##### Examples

TensorBoard produces graphs and displays metrics that may help optimize the training process, and can compare the performance of multiple training sessions and their settings. Additionally, TensorBoard can show a graphical representation of the model and its parameters, and help discover labeling errors. For more information, please see the [TensorBoard web site](https://www.tensorflow.org/tensorboard/).

<img src="docs/lr.png" alt="learning rate" style="zoom: 50%;" /><img src="docs/top1.png" alt="top-1" style="zoom:50%;" /><img src="docs/objectiveloss.png" alt="objective loss" style="zoom:42%;" /><img src="docs/histogram.png" alt="histogram" style="zoom:50%;" /><img src="docs/model.png" alt="model" style="zoom:50%;" /><img src="docs/projector.png" alt="projector" style="zoom:50%;" />

##### Remote Access to TensorBoard

When using a remote system, use `ssh` in another terminal window to forward the remote port to the local machine:

```shell
$ ssh -L 6006:127.0.0.1:6006 targethost
```

When using PuTTY, port forwarding is achieved as follows:

![putty-forward](docs/putty-forward.jpg)



#### SHAP — SHapely Additive exPlanations

The training software integrates code to generate SHAP plots (see <https://github.com/slundberg/shap>). This can help with feature attribution for input images.

The `train.py` program can create plots using the `--shap` command line argument in combination with `--evaluate`:

```shell
$ python train.py --model ai85net5 --dataset CIFAR10 --confusion --evaluate --device MAX78000 --exp-load-weights-from logs/CIFAR-new/best.pth.tar --shap 3
```

This will create a plot with a random selection of 3 test images. The plot shows ten outputs (the ten classes) for the three different input images on the left. Red pixels increase the model’s output while blue pixels decrease the output. The sum of the SHAP values equals the difference between the expected model output (averaged over the background dataset) and the current model output.

<img src="docs/shap.png" alt="shap"/>

### BatchNorm Fusing

Batchnorm fusing (see [Batch Normalization](#batch-normalization)) is needed as a separate step <u>only when both</u> the following are true:

1. Batch Normalization is used in the network and
2. [Quantization-Aware Training (QAT)](#quantization-aware-training-qat) is <u>not</u> used (i.e., when [post-training quantization](#post-training-quantization) is active).

In order to perform batchnorm fusing, the `batchnormfuser.py` tool must be run *before* the `quantize.py` script.

*Note: Most of the examples either don’t use batchnorm, so no fusing is needed, or they use QAT, so batchnorm fusing happens automatically.*

#### Command Line Arguments

The following table describes the command line arguments for `batchnormfuser.py`:

| Argument            | Description                                                  | Example                                  |
| ------------------- | ------------------------------------------------------------ | ---------------------------------------- |
| `-i`, `--inp_path`  | Set input checkpoint path                                    | `-i logs/2020.06.05-235316/best.pth.tar` |
| `-o`, `--out_path`  | Set output checkpoint path for saving fused model            | `-o best_without_bn.pth.tar`             |
| `-oa`, `--out_arch` | Set output architecture name (architecture without batchnorm layers) | `-oa ai85simplenet`              |



### Data Folding

*Data Folding* is data reshaping operation. When followed by a Conv2d operation, it is equivalent to a convolution operation on the original image with a larger kernel and a larger stride.

On MAX78000 and MAX78002, data folding is beneficial because it increases available resolution and reduces latency. A typical 3-channel RGB image uses only three processors in the first layer which increases latency, and restricts the image dimensions to what can be fit into the data memories associated with three processors.

By creating many low resolution sub-images and concatenating them through the channel dimension, up to 64 processors and their associated data memories can be used. This results in a higher maximum effective resolution, and increased throughput in the first layer.

For certain models (see `models/ai85net-unet.py` in the training repository) this also improves model performance, due to the increase in effective kernel size and stride.

Note that data folding must be applied during model training. During inference, there is no additional overhead; the input data is simply loaded to different processors/memory addresses.



### Quantization

There are two main approaches to quantization — quantization-aware training and post-training quantization. The MAX78000/MAX78002 support both approaches.

For both approaches, the `quantize.py` software quantizes an existing PyTorch checkpoint file and writes out a new PyTorch checkpoint file that can then be used to evaluate the quality of the quantized network, using the same PyTorch framework used for training. The same new quantized checkpoint file will also be used to feed the [Network Loader](#network-loader-ai8xize).

#### Quantization-Aware Training (QAT)

Quantization-aware training is the better performing approach. It is enabled by default. QAT learns additional parameters during training that help with quantization (see [Weights: Quantization-Aware Training (QAT)](#weights-quantization-aware-training-qat). No additional arguments (other than input, output, and device) are needed for `quantize.py`.

The input checkpoint to `quantize.py` is either `qat_best.pth.tar`, the best QAT epoch’s checkpoint, or `qat_checkpoint.pth.tar`, the final QAT epoch’s checkpoint.

Example:

```shell
(ai8x-synthesis) $ python quantize.py proj/qat_best.pth.tar proj/proj_q8.pth.tar --device MAX78000
```



#### Post-Training Quantization

This approach is also called *”naive quantization”*. It should be used when `--qat-policy None` is specified for training.

While several approaches for clipping are implemented in `quantize.py`, clipping with a simple fixed scale factor performs best, based on experimental results. The approach requires the clamping operators implemented in `ai8x.py`.

Note that the “optimum” scale factor for simple clipping is highly dependent on the model and weight data. For the MNIST example, a `--scale 0.85` works well. For the CIFAR-100 example on the other hand, Top-1 performance is 30 points better with `--scale 1.0`.

The input checkpoint to `quantize.py` for post-training quantization is typically `best.pth.tar`, the best epoch’s checkpoint, or `checkpoint.pth.tar`, the final epoch’s checkpoint.

Example:

```shell
(ai8x-synthesis) $ python quantize.py proj2/best.pth.tar proj2/proj2_q8.pth.tar \
--device MAX78000 --scale 0.85 --clip-method SCALE
```



#### Command Line Arguments

The `quantize.py` software has the following important command line arguments:

| Argument              | Description                                                  | Example         |
| --------------------- | ------------------------------------------------------------ | --------------- |
| `--help`              | Complete list of options                                     |                 |
| *Device selection*    |                                                              |                 |
| `--device`            | Set device (default: MAX78000)                               | `--device MAX78002` |
| *Debug*               |                                                              |                 |
| `-v`                  | Verbose output                                               |                 |
| *Weight quantization* |                                                              |                 |
| `-c`, `--config-file` | YAML file with weight quantization information<br />(default: from checkpoint file, or 8-bit for all layers) | `-c mnist.yaml` |
| `--clip-method`       | Non-QAT clipping method — either STDDEV, AVG, AVGMAX or SCALE | `--clip-method SCALE` |
| `--scale`             | Sets scale for the SCALE clipping method                     | `--scale 0.85`  |

*Note: The syntax for the optional YAML file is described below. The same file can be used for both `quantize.py` and `ai8xize.py`.*

*Note:* `quantize.py` does <u>not</u> need access to the dataset.

#### Example and Evaluation

Copy the working and tested weight files into the `trained/` folder of the `ai8x-synthesis` project.

Example for MNIST:

```shell
(ai8x-synthesis) $ scripts/quantize_mnist.sh
Configuring device: MAX78000
Converting checkpoint file trained/ai85-mnist-qat8.pth.tar to trained/ai85-mnist-qat8-q.pth.tar

Model keys (state_dict):
conv1.output_shift, conv1.weight_bits, conv1.bias_bits, conv1.quantize_activation, conv1.adjust_output_shift, conv1.op.weight, conv2.output_shift, conv2.weight_bits, conv2.bias_bits, conv2.quantize_activation, conv2.adjust_output_shift, conv2.op.weight, conv3.output_shift, conv3.weight_bits, conv3.bias_bits, conv3.quantize_activation, conv3.adjust_output_shift, conv3.op.weight, conv4.output_shift, conv4.weight_bits, conv4.bias_bits, conv4.quantize_activation, conv4.adjust_output_shift, conv4.op.weight, fc.output_shift, fc.weight_bits, fc.bias_bits, fc.quantize_activation, fc.adjust_output_shift, fc.op.weight, fc.op.bias, conv1.shift_quantile, conv2.shift_quantile, conv3.shift_quantile, conv4.shift_quantile, fc.shift_quantile
conv1.op.weight avg_max: 0.34562021 max: 0.51949096 mean: 0.02374955 factor: [128.] bits: 8
conv2.op.weight avg_max: 0.2302317 max: 0.269847 mean: -0.021919029 factor: [256.] bits: 8
conv3.op.weight avg_max: 0.42106587 max: 0.49686784 mean: -0.021314206 factor: [256.] bits: 8
conv4.op.weight avg_max: 0.49237916 max: 0.5019533 mean: 0.010923488 factor: [128.] bits: 8
fc.op.weight avg_max: 0.9884483 max: 1.0039074 mean: -0.0033990005 factor: [64.] bits: 8
fc.op.bias avg_max: 0.00029080958 max: 0.26957372 mean: -0.00029080958 factor: [64.] bits: 8
```

To evaluate the quantized network for MAX78000 (**run from the training project**):

```shell
(ai8x-training) $ scripts/evaluate_mnist.sh
...
--- test ---------------------
10000 samples (256 per mini-batch)
Named tensors and all their associated APIs are an experimental feature and subject to change. Please do not use them for anything important until they are released as stable. (Triggered internally at  /pytorch/c10/core/TensorImpl.h:1156.)

Test: [   10/   40]    Loss 0.007288    Top1 99.531250    Top5 100.000000    
Test: [   20/   40]    Loss 0.010161    Top1 99.414062    Top5 100.000000    
Test: [   30/   40]    Loss 0.007681    Top1 99.492188    Top5 100.000000    
Test: [   40/   40]    Loss 0.009589    Top1 99.440000    Top5 100.000000    
==> Top1: 99.440    Top5: 100.000    Loss: 0.010

==> Confusion:
[[ 978    0    1    0    0    0    0    0    1    0]
 [   0 1132    1    1    0    0    1    0    0    0]
 [   0    0 1028    0    0    0    0    4    0    0]
 [   0    1    0 1007    0    1    0    1    0    0]
 [   0    0    1    0  977    0    1    0    1    2]
 [   1    0    0    3    0  884    3    0    0    1]
 [   3    0    1    0    1    3  949    0    1    0]
 [   0    2    1    0    0    0    0 1024    0    1]
 [   0    0    2    1    1    1    0    0  968    1]
 [   0    0    0    0    7    1    0    4    0  997]]

Log file for this run: 2021.07.20-123302/2021.07.20-123302.log
```

*Note that the “Loss” output is not always directly comparable to the unquantized network, depending on the loss function itself.*

#### Troubleshooting

If the model initially trains correctly, but the quantized performance is significantly worse, verify that the data loader calls `ai8x.normalize()`. Data must be normalized to the range expected by hardware, $[–128, +127]$, for both evaluation on simulated hardware and on the actual hardware. See also [Normalizing Input Data](#normalizing-input-data) in the [Data Loader](#data-loader) description.

#### Alternative Quantization Approaches

If quantization-aware training is not desired, post-training quantization can be improved using more sophisticated methods. For example, see
<https://github.com/pytorch/glow/blob/master/docs/Quantization.md>,
<https://github.com/ARM-software/ML-KWS-for-MCU/blob/master/Deployment/Quant_guide.md>,
or Distiller’s approach (installed with this software).

Further, a quantized network can be refined using post-quantization training (see Distiller).

In all cases, ensure that the quantizer writes out a checkpoint file that the Network Loader can read.

### Adding New Network Models and New Datasets to the Training Process

#### Model

The following step is needed to add new network models:

Implement a new network model based on the constraints described earlier, see [Custom nn.Modules](#custom-nnmodules) (and `models/ai85net.py` for an example).

***Note:*** *When re-using existing models, please note that some of the example models are designed to be used with [Neural Architecture Search (NAS)](#neural-architecture-search-nas). These models will typically not perform well, or not fit into hardware without the NAS steps. These models have “nas” as part of their name.*

##### Model Instantiation and Initialization

To support *evaluation* of the quantized model using PyTorch, the model must be instantiated and initialized using all parameters supplied by `train.py`, and the parameters must be passed to the individual *nn.Modules*.

Example:

```python
class NewModel(nn.Module):
    def __init__(self, num_classes=10, num_channels=3, dimensions=(64, 64), bias=False, **kwargs):
        super().__init__()
        self.conv1 = ai8x.FusedConv2dReLU(..., bias=bias, **kwargs)
        ...

    def forward(self, x):
        ...
        
def newmodel(pretrained=False, **kwargs):
    ...
    return NewModel(**kwargs)
```

Note the `__init(...)__` function signature, the extra arguments to `ai8x.FusedConv2dReLU(...)` and the `NewModel(**kwargs)` instantiation.

##### `models` Data Structure

The file must include the `models` data structure that describes the model. `models` can list multiple models in the same file.

For each model, three fields are required in the data structure:

* The `name` field assigns a name to the model for discovery by `train.py`, for example “`resnet5`”, and the name must match a function that instantiates the model. *Note: The `name` must be unique.*
* The `min_input` field describes the minimum width for 2D models, it is typically `1` *(when the input `W` dimension is smaller than `min_input`, it is padded to `min_input`)*.
* The `dim` field is either `1` (the model handles 1D inputs) or `2` (the model handles 2D inputs).

##### Model File Location

Place the new model file (with its unique model name as specified by `name` in the data structure described above) into the `models` folder. `train.py` will now be able to discover and use the new model by specifying `--model modelname`.

#### Data Loader

The application note [Data Loader Design for MAX78000 Model Training](https://www.analog.com/en/app-notes/data-loader-design-for-max78000-model-training.html) provides an in-depth tutorial about developing data loaders.

In brief, the following steps are needed for new data formats and datasets:

* Develop a data loader in PyTorch, see <https://pytorch.org/tutorials/beginner/data_loading_tutorial.html>. See `datasets/mnist.py` for an example.

* The data loader must include a loader function, for example `mnist_get_datasets(data, load_train=True, load_test=True)`. `data` is a tuple of the specified data directory and the program arguments, and the two *bools* specify whether training and/or test data should be loaded.

* The data loader is expected to download and preprocess the datasets as needed and install everything in the specified location.

* The loader returns a tuple of two PyTorch Datasets for training and test data.

##### Normalizing Input Data

For training, input data is expected to be in the range $[–\frac{128}{128}, +\frac{127}{128}]$​. When evaluating quantized weights, or when running on hardware, input data is instead expected to be in the native MAX78000/MAX78002 range of $[–128, +127]$​. Conversely, the majority of PyTorch datasets are PIL images of range $[0, 1]$​​. The respective data loaders therefore call the `ai8x.normalize()` function, which expects an input of 0 to 1 and normalizes the data, automatically switching between the two supported data ranges. *Note: A missing call to `ai8x.normalize()` may cause severe performance degradation when evaluating the quantized model compared to the unquantized model.*

When running inference on MAX78000/MAX78002 hardware, it is important to take the native data format into account, and it is desirable to perform as little preprocessing as possible during inference. For example, an image sensor may return “signed” data in the range $[–128, +127]$ for each color. No additional preprocessing or mapping is needed for this sensor since the model was trained with this data range.

In many cases, image data is delivered as fewer than 8 bits per channel (for example, RGB565). In these cases, retraining the model with this limited range  (0 to 31 for 5-bit color and 0 to 63 for 6-bit color, respectively) can potentially eliminate the need for inference-time preprocessing.

On the other hand, a different sensor may produce unsigned data values in the full 8-bit range $[0, 255]$. This range must be mapped to $[–128, +127]$ to match hardware and the trained model. The mapping can be performed during inference by subtracting 128 from each input byte, but this requires extra (pre-)processing time during inference or while loading data (for example, by using `xor 0x808080`).

##### `datasets` Data Structure

Add the new data loader to a new file in the `datasets` directory (for example `datasets/mnist.py`). The file must include the `datasets` data structure that describes the dataset and points to the new loader. `datasets` can list multiple datasets in the same file.

###### `name`

The `name` field assigns a name to the dataset for discovery by `train.py`, for example “`MNIST`”. *Note: The `name` must be unique.*

###### `input`

The `input` field describes the dimensionality of the data, and the first dimension is passed as `num_channels` to the model, whereas the remaining dimensions are passed as `dimension`. For example, `'input': (1, 28, 28)` will be passed to the model as `num_channels=1` and `dimensions=(28, 28)`. One-dimensional input uses a single “dimension”, for example `'input': (2, 512)` will be passed to the model as `num_channels=2` and `dimensions=(512, )`.

###### `output`

The `output` field is a tuple of strings or numbers that describe the output classes (for example, `'output': (1, 2, 3, …)` or `'output': ('cat', 'dog', …)`).

###### `loader`

`loader` points to a loader function for the dataset (see [Data Loader](#data-loader)).

###### `weight` (optional)

The optional `weight` tuple can be set based on the *[a priori probabilities](https://en.wikipedia.org/wiki/A_priori_probability)* for the classes, i.e., it answers the question *“how likely is it that data submitted for inference belongs to the given class?”.* For instance, if the sample counts for each class in the training dataset are equal, the `weight` tuple indicates the a priori probabilities of the occurrence of the classes. Note that the number of samples in a dataset for a given class does not always reflect the real-world probabilities. When there is a mismatch, a given “weight” value can degrade the performance on the test set, yet improve real-world inference, or vice versa.

Each value in the tuple defines the weight for one output class, in the same order as `output`. When `weight` is <u>not</u> specified, all classes are given the same probability. When specifying a weight for the class “other,” increasing the value may improve results (e.g., multiplying the weight by 4×).

*Example:*

```python
 'output': ('zero', 'one', 'two', 'three', 'four', 'five', 'other'),
 'weight': (1, 1, 1, 1, 1, 1, 0.06),
```

This defines that the probabilities for ‘zero’ to ‘five’ are equal, and that ‘other’ is 1/0.06 = 16.67 times more likely to occur assuming the numbers of the samples in the training dataset from each class are equal.

Note: It is generally recommended to have at least 1,000 samples available for training for each class.

###### `regression` (optional)

The optional `regression` field in the structure can be set to `True` to automatically select the `--regression` command line argument. `regression` defaults to `False`.

###### `visualize` (optional)

The optional `visualize` field can point to a custom visualization function used when creating `--embedding`. The input to the function (format NCHW for 2D data, or NCL for 1D data) is a batch of data (with N ≤ 100). The default handles square RGB or monochrome images. For any other data, a custom function must be supplied.

#### Training and Verification Data

The training/verification data is located (by default) in `data/DataSetName`, for example `data/CIFAR10`. The location can be overridden with the `--data target_directory` command line argument.

#### Training Process

Train the new network/new dataset. See `scripts/train_mnist.sh` for a command line example.

#### Netron — Network Visualization

The [Netron tool](https://github.com/lutzroeder/Netron) can visualize networks, similar to what is available within Tensorboard. To use Netron, use `train.py` to export the trained network to ONNX, and upload the ONNX file. *Please note that not all networks can be exported to ONNX due to limitations in the PyTorch ONNX export library.*

```shell
(ai8x-training) $ python train.py --model ai85net5 --dataset MNIST --evaluate --exp-load-weights-from checkpoint.pth.tar --device MAX78000 --summary onnx
```


### Troubleshooting

The behavior of a training session might change when Quantization Aware Training is enabled, either by no longer learning or by returning unacceptable results when evaluating the quantized weights on the test set.

While there can be multiple reasons for this, check two important settings that can influence the training behavior:

* The initial learning rate may be set too high. Reduce LR by a factor of 10 or 100 by specifying a smaller initial `--lr` on the command line, and possibly by reducing the epoch `milestones` for further reduction of the learning rate in the scheduler file specified by `--compress`. Note that the the selected optimizer and the batch size both affect the learning rate.
* The epoch when QAT is engaged may be set too low. Increase `start_epoch` in the QAT scheduler file specified by `--qat-policy`, and increase the total number of training epochs by increasing the value specified by the `--epochs` command line argument and by editing the `ending_epoch` in the scheduler file specified by `--compress`. *See also the rule of thumb discussed in the section [Weights: Quantization-Aware Training (QAT)](#weights:-auantization-aware-training \(qat\)).*



### Neural Architecture Search (NAS)

#### Introduction

The following chapter describes the neural architecture search (NAS) solution for MAX78000/MAX78002 as implemented in the [ai8x-training](https://github.com/MaximIntegratedAI/ai8x-training) repository. Details are provided about the NAS method, how to run existing NAS models in the repository, and how to define a new NAS model.

The intention of NAS is to find the best neural architecture for a given set of requirements by automating architecture engineering. NAS explores the search space automatically and returns an architecture that is hard to optimize further using human or “manual” design. Multiple different techniques are proposed in the literature for automated architecture search, including reinforcement-based and evolutionary-based solutions.

#### Once-for-All

Once-for-All (OFA) is a weight-sharing-based NAS technique, originally [proposed by MIT and IBM researchers](https://arxiv.org/abs/1908.09791). The paper introduces a method to deploy a trained model to diverse hardware directly without the need of retraining. This is achieved by training a “supernet,” which is named the “Once-for-All” network, and then deploying only part of the supernet, depending on hardware constraints. This requires a training process where all sub-networks are trained sufficiently to be deployed directly. Since training all sub-networks can be computationally prohibitive, sub-networks are sampled during each gradient update step. However, sampling only a small number of networks may cause performance degradation as the sub-networks are interfering with one another. To resolve this issue, a _progressive shrinking_ algorithm is proposed by the authors. Rather than optimizing the supernet directly with all interfering sub-networks, they propose to first train a supernet that is the largest network with maximum kernel size, depth and width. Then, smaller sub-networks that share parameters with the supernet are trained progressively. Thus, smaller networks can be initialized with the most important parameters. If the search space consists of different kernel sizes, depths and widths, they are added to sampling space sequentially to minimize the risk of parameter interference. To illustrate, after full model training, the “elastic kernel” stage is performed, where the kernel size is chosen from {1×1, 3×3} while the depth and width are kept at their maximum values. Next, kernel sizes and depths are sampled in the “elastic depth” stage. Finally, all sub-networks are sampled from the whole search space in the “elastic width” stage.

After the supernet is trained using sub-networks, the “architecture search” stage takes place. The paper proposes evolutionary search as the search algorithm. In this stage, the best architecture is searched, given particular hardware constraints. A set of candidate architectures that perform best on the validation set are mutated, and crossovers are performed iteratively in the algorithm.

After the training and search steps, the model is ready to deploy to the target hardware in the OFA method as the parameters are already trained. However, on MAX78000/MAX78002, the model still needs to be quantized for deployment. Therefore, this implementation has an additional step where the model needs to be trained using the quantization-aware training (QAT) module of the MAX78000/MAX78002 training repository.

To summarize, the sequential steps of the Once-for-All supernet training are:

1. <u>Full model training</u> (stage 0): In this step, the supernet with maximum kernel size, depth and width is trained. This network is suggested to be **at least 3× to 5×** larger than the MAX78000/MAX78002 implementation limits, since sub-networks of the supernet are the targets for MAX78000/MAX78002 deployment.

2. <u>Elastic kernel</u> (stage 1): In this step, only sub-networks with different kernel sizes are sampled from the supernet. For the MAX78000/MAX78002 *Conv2d* layers, the supported sizes are {3×3, 1×1}, and {5, 3, 1} for *Conv1d* layers. Since the sampled sub-network is a part of the supernet, the supernet is updated with gradient updates.

3. <u>Elastic depth</u> (stage 2): In this step, sub-networks with different kernel sizes and depths are sampled from the supernet. In the MAX78000/MAX78002 implementation of OFA, the network is divided into parts called “units.” Each unit can consist of a different number of layers and contain an extra pooling layer at its beginning. Depth sampling is performed inside the units. If a sub-network with _N_ layers in a specific unit is sampled, the first _D_ layers of the unit in the supernet is kept by removing the last _(N-D)_ layers. Consequently, the first layers of each unit are shared among multiple sub-networks.

4. <u>Elastic width</u> (stage 3): In addition to kernel size and depth, sub-networks are sampled from different width options in this stage. For width shrinking, the most important channels with the largest L1 norm are selected. This ensures that only the most important channels are shared. To achieve this, the layer output channels are sorted after each gradient update. The input channels of the following layers are sorted similarly to keep the supernet functional.

5. <u>Evolutionary search</u>: For most search space selections, the number of sub-networks is too large to allow for evaluation of each sub-network. During evolutionary search, better architectures are found after each iteration by mutations and crossovers. The processing time required for this stage depends on the candidate pool size and the number of iterations; however, it is generally much shorter than the time spent for the training stages.

In addition to the steps listed above, QAT is performed using the chosen architecture.

For more details and to better understand OFA, please see the [original paper](https://arxiv.org/abs/1908.09791).

##### Stages and Levels in the MAX78000/MAX78002 Implementation

In the NAS module of the *ai8x-training* repository, there are two concepts that are used to indicate the progress of the NAS training process, called “stages” and “levels.” *Stage* denotes whether full model training (stage 0), elastic kernel (stage 1), elastic depth (stage 2) or elastic width (stage 3) is being performed. Training is completed after stage 3 has finished.

*Levels* denote the phases of stages. In the original [OFA paper](https://arxiv.org/abs/1908.09791), the authors suggest progressive shrinking to facilitate training of interfering sub-networks. Stages play an important role here. In each stage, a new search parameter is introduced to the training. To further facilitate training, stages can be decomposed into levels. With increasing levels, smaller sub-networks become sampleable since the network is trained well enough to be ready for an increased number of sub-networks. For example, if the deepest unit in the network consists of 4 layers, there are 3 levels in stage 2. The reason for this is that in the level 1 of stage 2 (elastic depth), the last layer is removed with 50% probability in the sub-network sampling. Therefore, possible depths are 3 or 4 for that unit in level 1. In level 2, the possible depths for this unit are [2, 3, 4]. Likewise, the possible depths are [1, 2, 3, 4] in level 3. The first layer in a unit is always present, it is never removed in any sub-network. The same level logic applies to stage 1 and stage 3 as well. In stage 1, kernel sizes are sampled. For 2D convolutions, the possible kernel options are either 1×1 or 3×3, so there is only one level. However, for 1D convolutions, kernel sizes could be 5, 3, or 1; therefore, there are two levels. In stage 3, widths are sampled. The possible widths are 100% of the same layer’s width in the supernet, plus 75%, 50%, and 25% of the supernet width. Since there are four options, there are 4–1=3 levels in stage 3. As levels increase, smaller widths become an option in the sampling pool.

In summary, the architecture of the supernet determines how many levels there will be for training. The deepest unit determines the number of levels in stage 2. Assuming there are three levels in stage 2, then training continues from level 1 of stage 3 just after level 3 of stage 2 has completed. The checkpoint files for each level are saved, so it is possible to resume training from a specific level.

#### Usage

Network Architecture Search (NAS) can be enabled using the `--nas` command line option. NAS is based on the Once-For-All (OFA) approach described above. NAS is controlled by a policy file, specified by `--nas-policy`. The policy file contains the following fields:

* `start_epoch`: The full model is trained without any elastic search until this epoch is reached.
* `validation_freq` is set to define the frequency in epochs to calculate the model performance on the validation set after full model training. This parameter is used to save training time, especially when the model includes batch normalization.
* The `elastic_kernel`, `elastic_depth` and `elastic_width` fields are used to define the properties of each elastic search stage. These fields include the following two sub-fields:
  * `leveling` enables leveling during elastic search. *See [above](#stages-and-levels-in-the-max78000max78002-implementation) for an explanation of stages and levels.*
  * `num_epochs` defines the number of epochs for each level of the search stage if `leveling` is `Fal/e`.
* `kd_params` is set to enable Knowledge Distillation.
  * `teacher_model` defines the model used as teacher model. Teacher is the model before epoch `start_epoch` if it is set to `full_model`. Teacher is updated with the model just before the stage transition if this field is set to `prev_stage_model`.
  * See [here](https://intellabs.github.io/distiller/knowledge_distillation.html#knowledge-distillation) for more information to set `distill_loss`, `student_loss` and `temperature`.
* The `evolution_search` field defines the search algorithm parameters used to find the sub-network of the full network.
  * `population_size` is the number of sub-networks to be considered at each iteration.
  * `ratio_parent` is the ratio of the population to be kept for the next iteration.
  * `ratio_mutation` determines the number of mutations at each iteration, which is calculated by multiplying this ratio by the population size.
  * `prob_mutation` is the ratio of the parameter change of a mutated network.
  * `num_iter` is the number of iterations.
  * `constraints` are used to define the constraints of the samples in the population.
    * `min_num_weights` and `max_num_weights` are used to define the minimum and the maximum number of weights in the network.
    * `width_options` is used to limit the possible number of channels in any of the layers in the selected network. This constraint can be used to effectively use memory on MAX78000/MAX78002.

It is also possible to resume NAS training from a saved checkpoint using the `--resume-from` option. The teacher model can also be loaded using the `--nas-kd-resume-from` option.

##### Important Considerations for NAS

* Since the sub-networks are intended to be used on MAX78000/MAX78002, ensure that the full model size of OFA is **at least three times** larger than the MAX78000/MAX78002 kernel memory size. Likewise, it is good practice to design it deeper and wider than the final network that may be considered suitable for the given task. If the initial model size is too big, it will slow down the training process, and there is a risk that most of the sub-networks exceed the MAX78000/MAX78002 resources. Therefore, 3× to 5× is recommended as the size multiplier for the full model selection.
* For the width selection, ensure that widths are multiples of 64 as MAX78000/MAX78002 has 64 processors, and each channel is processed in a separate processor. Using multiples of 64, kernel memory is used more efficiently as widths are searched within [100%, 75%, 50%, 25%] of the initial supernet width selection. Note that these are the default percentages, and they can be changed. Rather than sudden decreases, more granularity and a linear decrease are recommended as this is more suitable for progressive shrinking.
* **NAS training takes time**. It will take days or even weeks depending on the number of sub-networks, the full model size and number of epochs at each stage/level, and the available GPU hardware. It is recommended to watch the loss curves during training and to stop training when the loss fully converges. Then, proceed with the next level using the checkpoint saved from the last level.
* The number of batches in each epoch plays an important role in the selection of the number of epochs for each stage/level. If the dataset is ten times bigger and there are ten times more gradient updates, divide the number of epochs by 10 for the same supernet architecture.

#### NAS Model Definition

The only model architecture implemented in this repository is the sequential model. It is composed of sequential units, which has several sequential *FusedConvNdBNReLU* with an optional *MaxPool* layer at the end, and a *Linear* layer last (see Figure).

<img src="docs/NAS_Sequential_Model.png" alt="nas_model" style="zoom:50%;"/>

All required elastic search strategies are implemented in this [model file](https://github.com/MaximIntegratedAI/ai8x-training/blob/develop/models/ai85nasnet-sequential.py).

A new model architecture can be implemented by implementing the `OnceForAllModel` interface. The new model class must implement the following:

* `sample_subnet_width`
* `reset_width_sampling`
* `get_max_elastic_width_level`
* `sample_subnet_depth`
* `reset_depth_sampling`
* `get_max_elastic_depth_level`
* `sample_subnet_kernel`
* `reset_kernel_sampling`
* `get_max_elastic_kernel_level`

#### NAS Output

The NAS trains floating point models and logs the best model architectures with the highest accuracies. When NAS has completed, a new model file must be created using the new architecture, either by copying the required parameters to post-training quantization, or by initiating quantization-aware training (QAT).

---



## Network Loader (AI8Xize)

_The `ai8xize` network loader currently depends on PyTorch and Nervana’s Distiller. This requirement will be removed in the future._

The network loader creates C code that programs the MAX78000/MAX78002 (for embedded execution, or RTL simulation). Additionally, the generated code contains sample input data and the expected output for the sample, as well as code that verifies the expected output.

The `ai8xize.py` program needs three inputs:

1. A quantized checkpoint file, generated by the MAX78000/MAX78002 model quantization program `quantize.py`, see [Quantization](#quantization).
2. A YAML description of the network, see [YAML Network Description](#yaml-network-description).
3. A NumPy “pickle” `.npy` file with sample input data, see [Generating a Random Sample Input](#generating-a-random-sample-input).

By default, the C code is split into two files: `main.c` contains the wrapper code, and loads a sample input and verifies the output for the sample input. `cnn.c` contains functions that are generated for a specific network to load, configure, and run the accelerator. During development, this split makes it easier to swap out only the network while keeping customized wrapper code intact.

### Command Line Arguments

The following table describes the most important command line arguments for `ai8xize.py`. Use `--help` for a complete list.

| Argument                 | Description                                                  | Example                         |
| ------------------------ | ------------------------------------------------------------ | ------------------------------- |
| `--help`                 | Complete list of arguments                                   |                                 |
| *Device selection*       |                                                              |                                 |
| `--device`               | Set device (MAX78000, or MAX78002)               | `--device MAX78002`             |
| *Hardware features*      |                                                              |                                 |
| `--avg-pool-rounding`    | Round average pooling results                                |                                 |
| `--simple1b`             | Use simple XOR instead of 1-bit multiplication               |                                 |
| *Embedded code*          |                                                              |                                 |
| `--config-file`          | YAML configuration file containing layer configuration       | `--config-file cfg.yaml`        |
| `--checkpoint-file`      | Checkpoint file containing quantized weights                 | `--checkpoint-file chk.pth.tar` |
| `--display-checkpoint`   | Show parsed checkpoint data                                  |                                 |
| `--prefix`               | Set test name prefix                                         | `--prefix mnist`                |
| `--board-name`           | Set the target board (default: `EvKit_V1`)                   | `--board-name FTHR_RevA`        |
| *Code generation*        |                                                              |                                 |
| `--overwrite`            | Produce output even when the target directory exists (default: abort) |                        |
| `--compact-weights`      | Use *memcpy* to load weights in order to save code space     |                                 |
| `--mexpress`             | Use faster kernel loading (default)                          |                                 |
| `--no-mexpress` | Use alternate kernel loading (slower) | |
| `--mlator`               | Use hardware to swap output bytes (useful for large multi-channel outputs) |                   |
| `--softmax`              | Add software Softmax functions to generated code             |                                 |
| `--boost`                | Turn on a port pin to boost the CNN supply                   | `--boost 2.5`                   |
| `--timer`                | Insert code to time the inference using a timer              | `--timer 0`                     |
| `--no-wfi`               | Do not use WFI (wait for interrupt) instructions and do not enter sleep mode when waiting for CNN completion. This is required for very fast, small networks. |                                 |
| `--define` | Additional preprocessor defines | `--define "FAST GOOD"` |
| *MAX78002* |  |  |
| `--no-pipeline` | **MAX78002 only**: Disable the pipeline and run the CNN on the slower APB clock. This reduces power consumption, but increases inference time and in most cases overall energy usage. |  |
| `--max-speed` | **MAX78002 only:** In pipeline mode, load weights and input data on the PLL clock divided by 1 instead of divided by 4. This is approximately 50% faster, but uses 200% of the energy compared to the default settings. |  |
| *File names*             |                                                              |                                 |
| `--c-filename`           | Main C file name base (default: main.c)                      | `--c-filename main.c`           |
| `--api-filename`         | API C file name (default: cnn.c)                             | `--api-filename cnn.c`          |
| `--weight-filename`      | Weight header file name (default: weights.h)                 | `--weight-filename wt.h`        |
| `--sample-filename`      | Sample data header file name (default: sampledata.h)         | `--sample-filename kat.h`       |
| `--sample-output-filename` | Sample result header file name (default: sampleoutput.h) | `--sample-output-filename katresult.h` |
| `--sample-input`         | Sample data source file name (default: tests/sample_dataset.npy) | `--sample-input kat.npy`    |
| *Streaming and FIFOs*    |                                                              |                                 |
| `--fifo`                 | Use FIFOs to load streaming data                             |                                 |
| `--fast-fifo`            | Use fast FIFO to load streaming data                         |                                 |
| `--fast-fifo-quad`       | Use fast FIFO in quad fanout mode (implies --fast-fifo)      |                                 |
| *RISC-V*                 |                                                              |                                 |
| `--riscv`                | Use RISC-V processor                                         |                                 |
| `--riscv-debug`          | Use RISC-V processor and enable the RISC-V JTAG              |                                 |
| `--riscv-exclusive`      | Use exclusive SRAM access for RISC-V (implies --riscv)       |                                 |
| *Debug and logging*      |                                                              |                                 |
| `-v`, `--verbose`        | Verbose output                                               |                                 |
| `--no-log`               | Do not redirect stdout to log file (default: enabled)        |                                 |
| `--log-intermediate`     | Log data between layers                                      |                                 |
| `--log-pooling`          | Log unpooled and pooled data between layers in CSV format    |                                 |
| `--log-filename`         | Log file name (default: log.txt)                             | `--log-filename run.log`        |
| `-D`, `--debug`          | Debug mode                                                   |                                 |
| `--debug-computation`    | Debug computation (SLOW)                                     |                                 |
| `--stop-after`           | Stop after layer                                             | `--stop-after 2`                |
| `--one-shot`             | Use layer-by-layer one-shot mechanism                        |                                 |
| `--ignore-bias-groups`   | Do not force `bias_group` to only available x16 quadrants |                                 |
| *Streaming tweaks*       |                                                              |                                 |
| `--overlap-data`         | Allow output to overwrite input                              |                                 |
| `--override-start`       | Override auto-computed streaming start value (x8 hex)        |                                 |
| `--increase-start`       | Add integer to streaming start value (default: 2)            |                                 |
| `--override-rollover`    | Override auto-computed streaming rollover value (x8 hex)     |                                 |
| `--override-delta1`      | Override auto-computed streaming delta1 value (x8 hex)       |                                 |
| `--increase-delta1`      | Add integer to streaming delta1 value (default: 0)           |                                 |
| `--override-delta2`      | Override auto-computed streaming delta2 value (x8 hex)       |                                 |
| `--increase-delta2`      | Add integer to streaming delta2 value (default: 0)           |                                 |
| `--ignore-streaming`     | Ignore all 'streaming' layer directives                      |                                 |
| *Power saving*           |                                                              |                                 |
| `--powerdown`            | Power down unused MRAM instances                             |                                 |
| `--deepsleep`            | Put Arm core into deep sleep                               |                                 |
| *Hardware settings*      |                                                              |                                 |
| `--input-offset`         | First layer input offset (x8 hex, defaults to 0x0000)        | `--input-offset 2000`           |
| `--mlator-noverify`      | Do not check both mlator and non-mlator output               |                                 |
| `--write-zero-registers` | Write registers even if the value is zero                    |                                 |
| `--init-tram`            | Initialize TRAM (compute cache) to 0                         |                                 |
| `--zero-sram`            | Zero memories                                                |                                 |
| `--zero-unused`          | Zero unused registers                                        |                                 |
| `--ready-sel`            | Specify memory waitstates                                    |                                 |
| `--ready-sel-fifo`       | Specify FIFO waitstates                                      |                                 |
| `--ready-sel-aon`        | Specify AON waitstates                                       |                                 |
| Various                  |                                                              |                                 |
| `--synthesize-input`     | Instead of using large sample input data, use only the first `--synthesize-words` words of the sample input, and add N to each subsequent set of `--synthesize-words` 32-bit words | `--synthesize-input 0x112233` |
| `--synthesize-words`     | When using `--synthesize-input`, specifies how many words to use from the input. The default is 8. This number must be a divisor of the total number of pixels per channel. | `--synthesize-words 64` |
| `--max-verify-length` | Instead of checking all of the expected output data, verify only the first N words | `--max-verify-length 1024` |
| `--no-unload`            | Do not create the `cnn_unload()` function                    |                                 |
| `--no-kat` | Do not generate the `check_output()` function (disable known-answer test) | |
| `--no-deduplicate-weights` | Do not deduplicate weights and and bias values | |

### YAML Network Description

The [quick-start guide](https://github.com/MaximIntegratedAI/MaximAI_Documentation/blob/master/Guides/YAML%20Quickstart.md) provides a short overview of the purpose and structure of the YAML network description file.

The following is a detailed guide into all supported configuration options.

An example network description for the ai85net5 architecture and MNIST is shown below:

```yaml
---
# CHW (big data) configuration for MNIST
  
arch: ai85net5
dataset: MNIST

# Define layer parameters in order of the layer sequence
layers:
  - pad: 1
    activate: ReLU
    out_offset: 0x2000
    processors: 0x0000000000000001
    data_format: CHW
    op: conv2d
  - max_pool: 2
    pool_stride: 2
    pad: 2
    activate: ReLU
    out_offset: 0
    processors: 0xfffffffffffffff0
    op: conv2d
  - max_pool: 2
    pool_stride: 2
    pad: 1
    activate: ReLU
    out_offset: 0x2000
    processors: 0xfffffffffffffff0
    op: conv2d
  - avg_pool: 2
    pool_stride: 2
    pad: 1
    activate: ReLU
    out_offset: 0
    processors: 0x0ffffffffffffff0
    op: conv2d
  - op: mlp
    flatten: true
    out_offset: 0x1000
    output_width: 32
    processors: 0x0000000000000fff
```

To generate an embedded MAX78000 demo in the `demos/ai85-mnist/` folder, use the following command line:

```shell
(ai8x-synthesize) $ python ai8xize.py --verbose --test-dir demos --prefix ai85-mnist --checkpoint-file trained/ai85-mnist.pth.tar --config-file networks/mnist-chw-ai85.yaml --device MAX78000 --compact-data --softmax
```

*Note: For MAX78002, substitute MAX78002 as the `--device`.*

Running this command will combine the network described above with a fully connected software classification layer. The generated code will include all loading, unloading, and configuration steps.

To generate an RTL simulation for the same network and sample data in the directory `tests/ai85-mnist-....` (where .... is an autogenerated string based on the network topology), use:

```shell
(ai8x-synthesize) $ python ai8xize.py --rtl --verbose --autogen rtlsim --test-dir rtlsim --prefix ai85-mnist --checkpoint-file trained/ai85-mnist.pth.tar --config-file networks/mnist-chw-ai85.yaml --device MAX78000
```



### Network Loader Configuration Language

Network descriptions are written in YAML (see <https://en.wikipedia.org/wiki/YAML>). There are two sections in each file — global statements and a sequence of layer descriptions.

*Note: The network loader automatically checks the configuration file for syntax errors and prints warnings for non-fatal errors. To perform the same checks manually, run:* `yamllint configfile.yaml`

#### Purpose of the YAML Network Description

The network description must match the model that was used for training. In effect, the checkpoint file contains the trained weights, and the YAML file contains a description of the network structure. Additionally, the YAML file (sometimes also called “sidecar file”) describes which processors to use (`processors`) and which offsets to read and write data from (`in_offset` and `out_offset`).

##### Data Memory Ping-Pong

For simple networks with relatively small data dimensions, the easiest way to use the data offsets is by “ping-ponging” between offset 0 and half the memory (offset 0x4000 on MAX78000 or offset 0xA000 on MAX78002). For example, the input is loaded at offset 0, and the first layer produces its output at offset 0x4000. The second layer reads from 0x4000 and writes to 0. Assuming the dimensions are small enough, this easy method avoids overwriting an input that has not yet been consumed by the accelerator.

#### Global Configuration

##### `arch` (Mandatory)

`arch` specifies the network architecture, for example `ai84net5`. This key is matched against the architecture embedded in the checkpoint file.

##### `bias` (Optional, Test Only)

The `bias` configuration is only used for test data. *To use bias with trained networks, use the `bias` parameter in PyTorch’s `nn.Module.Conv2d()` function. The converter tool will then automatically add bias parameters as needed.*

##### `dataset` (Mandatory)

`dataset` configures the data set for the network. Data sets are for example `mnist`, `fashionmnist`, and `cifar-10`. This key is descriptive only, it does not configure input or output dimensions or channel count.

##### `output_map` (Optional)

The global `output_map`, if specified, overrides the memory instances where the last layer outputs its results. If not specified, this will be either the `output_processors` specified for the last layer, or, if that key does not exist, default to the number of processors needed for the output channels, starting at 0. Please also see `output_processors`.

Example:
        `output_map: 0x0000000000000ff0`

##### `unload` (Optional)

By default, the function `cnn_unload()` is automatically generated from the network’s output layers (typically, the final layer). `unload` can be used to override the shape and sequence of data copied from the CNN. It is possible to specify multiple `unload` list items, and they will be processed in the order they are given.

The following keywords are required for each `unload` list item:

`processors`: The processors data is copied from
`channels`: Data channel count
`dim`: Data dimensions (1D or 2D)
`offset`: Data source offset
`width`: Data width (optional, defaults to 8) — either 8 or 32
`write_gap`: Gap between data words (optional, defaults to 0)

##### `layers` (Mandatory)

`layers` is a list that defines the per-layer description, as shown below:

#### Per-Layer Configuration

Each layer in the `layers` list describes the layer’s processors, convolution type, activation, pooling, weight and output sizes, data input format, data memory offsets, and its processing sequence. Several examples are located in the `networks/` and `tests/` folders.

##### `name` (Optional)

`name` assigns a name to the current layer. By default, layers are referenced by their sequence number. Using `name`, they can be referenced using a string. *Note: “stop” and “input” are reserved names.*

Example:
        `name: parallel_1_2`

##### `sequence` (Optional)

This key allows overriding of the processing sequence. The default is `0` for the first layer, or the previous layer’s sequence + 1 for other layers.

`sequence` numbers may have gaps. The software will sort layers by their numeric value, with the lowest value first.

##### `next_sequence` (Optional)

On MAX78000, layers are executed sequentially. On MAX78002, this key can optionally be used to specify the next layer (by either using an integer number or a name). `stop` terminates execution.

Example:
        `next_sequence: final`

##### `processors` (Mandatory)

`processors` specifies which processors will handle the input data. The processor map must match the number of input channels, and the input data format. For example, in CHW format, processors must be attached to different data memory instances.

`processors` is specified as a 64-bit hexadecimal value. Dots (‘.’) and a leading ‘0x’ are ignored.

*Note: When using multi-pass (i.e., using more than 64 channels), the number of processors is an integer division of the channel count, rounded up to the next multiple of 4. For example, 52 processors are required for 100 channels (since 100 div 2 = 50, and 52 is the next multiple of 4). For best efficiency, use channel counts that are multiples of 4.*

Example for three processors 0, 4, and 8:
        `processors: 0x0000.0000.0000.0111`

Example for four processors 0, 1, 2, and 3:
        `processors: 0x0000.0000.0000.000f`

##### `output_processors` (Optional)

`output_processors` specifies which data memory instances and 32-bit word offsets to use for the layer’s output data. When not specified, this key defaults to the next layer’s `processors`, or, for the last layer, to the global `output_map`. `output_processors` is specified as a 64-bit hexadecimal value. Dots (‘.’) and a leading ‘0x’ are ignored.

##### `out_offset` (Optional)

`out_offset` specifies the relative offset inside the data memory instance where the output data should be written to. When not specified, `out_offset` defaults to `0`. See also [Data Memory Ping-Pong](#data-memory-ping-pong).

Example:
        `out_offset: 0x2000`

##### `in_offset` (Optional)

`in_offset` specifies the offset into the data memory instances where the input data should be loaded from. When not specified, this key defaults to the previous layer’s `out_offset`, or `0` for the first layer.

Example:
        `in_offset: 0x2000`

##### `output_width` (Optional)

When **not** using an `activation`, the **last** layer can output `32` bits of unclipped data in Q17.14 format. The default is `8` bits. *Note that the corresponding model’s last layer must be trained with* `wide=True` *when* `output_width` *is 32*.

Example:
        `output_width: 32`

##### `data_format` (Optional)

When specified for the first layer only, `data_format` can be either `chw`/`big` or `hwc`/`little`. The default is `hwc`. Note that the data format interacts with `processors`, see [Channel Data Formats](#channel-data-formats).

##### `operation`

This key (which can also be specified using `op`, `operator`, or `convolution`) selects a layer’s main operation after the optional input pooling.
When this key is not specified, a warning is displayed, and `Conv2d` is selected.

| Operation                 | Description                                                  |
| :------------------------ | :----------------------------------------------------------- |
| `Conv1d`                  | 1D convolution over an input composed of several input planes |
| `Conv2d`                  | 2D convolution over an input composed of several input planes |
| `ConvTranspose2d`         | 2D transposed convolution (upsampling) over an input composed of several input planes |
| `None` or `Passthrough`   | No operation *(note: input and output processors must be the same)* |
| `Linear` or `FC` or `MLP` | Linear transformation to the incoming data (fully connected layer) |
| `Add`                     | Element-wise addition                                        |
| `Sub`                     | Element-wise subtraction                                     |
| `BitwiseXor` or `Xor`     | Element-wise binary XOR                                      |
| `BitwiseOr` or `Or`       | Element-wise binary OR                                       |

Element-wise operations default to two operands. This can be changed using the `operands` key.

##### `eltwise` (Optional)

Element-wise operations can also be added “in-flight” to `Conv2d`. In this case, the element-wise operation is specified using the `eltwise` key.
*Note: On MAX78000, this is only supported for 64 channels, or up to 128 channels when only two operands are used. Use a separate layer for the element-wise operation when more operands or channels are needed instead of combining the element-wise operator with a convolution.*

Example:
        `eltwise: add`

##### `dilation` (Optional)

Specifies the dilation for Conv1d/Conv2d operations (default: `1`). *Note: Conv2d dilation is only supported on MAX78002.*

Example:
        `dilation: 7`

##### `groups` (Optional)

By default, Conv1d and Conv2d are configured with *groups=1,* a “full” convolution. On MAX78002 only, depthwise separable convolutions can be specified using groups=channels (input channels must match the output channels).

Example:
        `op: conv2d`
        `groups: 64`

##### `pool_first` (Optional)

When using both pooling and element-wise operations, pooling is performed first by default. Optionally, the element-wise operation can be performed before the pooling operation by setting `pool_first` to `False`.

Example:
        `pool_first: false`

##### `operands` (Optional)

For any element-wise `operation`, this key configures the number of operands from `2` to `16` inclusive. The default is `2`.

Example:
        `operation: add`
        `operands: 4`

##### `activate` (Optional)

This key describes whether to activate the layer output (the default is to not activate). When specified, this key must be `ReLU`, `Abs` or `None` (the default). *Please note that there is always an implicit non-linearity when outputting 8-bit data since outputs are clamped to $[–1, +127/128]$, see [activation functions](#activation-functions).*

`output_shift` can be used for (limited) “linear” activation.

##### `quantization` (Optional)

This key describes the width of the weight memory in bits and can be `1`, `2`, `4`, `8`, or `binary` (MAX78002 only). Specifying a `quantization` that is smaller than what the weights require results in an error message. The default value is based on the `weight_bits` field in `state_dict` read from the quantized checkpoint for the layer.

*On MAX78002 only, `binary` sets the alternate 1-bit representation of –1/+1.*

Example:
        `quantization: 4`

##### `output_shift` (Optional)

When `output_width` is 8, the 32-bit intermediate result can be shifted left or right before reduction to 8-bit. The value specified here is cumulative with the value generated from and used by `quantization`. Note that `output_shift` is not supported for passthrough layers.

The 32-bit intermediate result is multiplied by $2^{totalshift}$, where the total shift count must be within the range $[-15, +15]$, resulting in a factor of $[2^{–15}, 2^{15}]$ or $[0.0000305176$ to $32768]$.

| weight quantization | shift used by quantization | available range for `output_shift` |
| ------------------- | -------------------------- | ---------------------------------- |
| 8-bit               | 0                          | $[-15, +15]$                       |
| 4-bit               | 4                          | $[-19, +11]$                       |
| 2-bit               | 6                          | $[-21, +9]$                        |
| 1-bit               | 7                          | $[-22, +8]$                        |

Using `output_shift` can help normalize data, particularly when using small weights. By default, `output_shift` is generated by the training software, and it is used for batch normalization as well as quantization-aware training.

*Note:* When using 32-bit wide outputs in the final layer, no hardware shift is performed and `output_shift` is ignored.

Example:
        `output_shift: 2`

##### `kernel_size` (Optional)

* For `Conv2d`, this key must be `3x3` (the default) or `1x1`.
* For `Conv1d`, this key must be `1` through `9`.
* For `ConvTranspose2d`, this key must be `3x3` (the default).

Example:
        `kernel_size: 1x1`

##### `stride` (Optional)

This key must be `1` or `[1, 1]`.

##### `pad` (Optional)

`pad` sets the padding for the convolution.

* For `Conv2d`, this value can be `0`, `1` (the default), or `2`.
* For `Conv1d`, the value can be `0`, `1`, `2`, or `3` (the default).
* For `ConvTranspose2d`, this value can be `0`, `1` (the default), or `2`. *Note that the value follows PyTorch conventions and effectively adds* `(kernel_size – 1) – pad` *amount of zero padding to both sizes of the input, so “0” adds 2 zeros each and “2” adds no padding.*
* For `Passthrough`, this value must be `0` (the default).

##### `max_pool` (Optional)

When specified, performs a `MaxPool` before the convolution. The pooling size can be specified as an integer (when the value is identical for both dimensions, or for 1D convolutions), or as two values in order `[H, W]`.

Example:
        `max_pool: 2`

##### `avg_pool` (Optional)

When specified, performs an `AvgPool` before the convolution. The pooling size can be specified as an integer (when the value is identical for both dimensions, or for 1D convolutions), or as two values in order `[H, W]`.

Example:
        `avg_pool: 2`

##### `pool_dilation` (Optional)

When performing a pooling operation *on MAX78002*, this key describes the pool dilation. The pooling dilation can be specified as an integer (when the value is identical for both dimensions, or for 1D convolutions), or as two values in order `[H, W]`. The default is `1` or `[1, 1]`.

Example:
        `pool_dilation: [2, 1]`

##### `pool_stride` (Optional)

When performing a pooling operation, this key describes the pool stride. The pooling stride can be specified as an integer (when the value is identical for both dimensions, or for 1D convolutions), or as two values in order `[H, W]`, where both values must be identical. The default is `1` or `[1, 1]`.

Example:
        `pool_stride: [2, 2]`

##### `in_channels` (Optional)

`in_channels` specifies the number of channels of the input data. This is usually automatically computed based on the weights file and the layer sequence. This key allows overriding of the number of channels. See also: `in_dim`.

Example:
        `in_channels: 8`

##### `in_dim` (Optional)

`in_dim` specifies the dimensions of the input data. This is usually automatically computed based on the output of the previous layer or the layer(s) referenced by `in_sequences`. This key allows overriding of the automatically calculated dimensions. `in_dim` must be used when changing from 1D to 2D data or vice versa. 1D dimensions can be specified as a tuple `[L, 1]` or as an integer `L`.

See also: `in_channels`.

Examples:
        `in_dim: [64, 64]`
        `in_dim: 32`

##### `in_sequences` (Optional)

By default, a layer’s input is the output of the previous layer. `in_sequences` can be used to point to the output of one or more arbitrary previous layers, for example when processing the same data using two different kernel sizes, or when combining the outputs of several prior layers. `in_sequences` can be specified as a single item (for a single input) or as a list (for multiple inputs). Both layer sequence numbers as well as layer names can be used. As a special case, `-1` or `input` refer to the input data. The `in_offset` and `out_offset` must be set to match the specified sequence.

###### Multiple Arguments (Element-wise Operations)

`in_sequences` is used to specify the inputs for a multi-operand element-wise operator (for example, `add`). The output processors for all arguments of the sequence must match.

###### Layer Concatenation

`in_sequences` can also be used to specify concatenation similar to `torch.cat()`.

The output processors must be adjacent for all sequence arguments, and arguments listed earlier must use lower processor numbers than arguments listed later. The order of arguments of `in_sequences` must match the model. The following code shows an example `forward` function for a model that concatenates two values:

```python
def forward(self, x):
    x = self.conv0(x)  # Layer 0
    y = self.conv1(x)  # Layer 1
    y = torch.cat((y, x), dim=1)
```

In this case, `in_sequences` would be `[1, 0]` since `y` (the output of layer 1) precedes `x` (the output of layer 0) in the `torch.cat()` statement.

Examples:
        `in_sequences: [2, 3]`
        `in_sequences: [expand_1x1, expand_3x3]`

See the [Fire example](#example) for a network that uses `in_sequences`.

##### `out_channels` (Optional)

`out_channels` specifies the number of channels of the output data. This is usually automatically computed based on the weights and layer sequence. This key allows overriding the number of output channels.

Example:
        `out_channels: 8`

##### `streaming` (Optional)

`streaming` specifies that the layer is using [streaming mode](#streaming-mode). This is necessary when the input data dimensions exceed the available data memory. When enabling `streaming`, all prior layers have to enable `streaming` as well. `streaming` can be enabled for up to 8 layers.

Example:
        `streaming: true`

##### `flatten` (Optional)

`flatten` specifies that 2D input data should be transformed to 1D data for use by a `Linear` layer. *Note that flattening cannot be used in the same layer as pooling.*

Example:
        `flatten: true`

##### `write_gap` (Optional)

`write_gap` specifies the number of channels that should be skipped during write operations (this value is multiplied with the output multi-pass, i.e., write every *n*th word where *n = write_gap × output_multipass*). This creates an interleaved output that can be used as the input for subsequent layers that use an element-wise operation, or to concatenate multiple inputs to form data with more than 64 channels. The default is 0.

Set `write_gap` to `1` to produce output for a subsequent two-input element-wise operation.

Example:
        `write_gap: 1`

##### `read_gap` (Optional)

On MAX78002 only, when multi-pass is not used (i.e., typically 64 input channels or less), data can be fetched while skipping bytes. This allows a layer to directly consume data produced by a layer with `write_gap` without the need for intermediate layers. The default is 0.

Example:
        `read_gap: 1`

##### `bias_group` (Optional)

For layers that use a bias, this key can specify one or more bias memories that should be used. By default, the software uses a “Fit First Descending (FFD)” allocation algorithm that considers the largest bias lengths first, and then the layer number, and places each bias in the available quadrant with the most available space, descending to the smallest bias length.

“Available quadrants” is the complete list of quadrants used by the network (in any layer). `bias_group` must reference one or more of these available quadrants.

`bias_group` can be a list of integers or a single integer.

Example:
        `bias_group: 0`

##### `output` (Optional)

By default, the final layer is used as the output layer. Output layers are checked using the known-answer test, and they are copied from hardware memory when `cnn_unload()` is called. The tool also checks that output layer data isn’t overwritten by any later layers.

When specifying `output: true`, any layer (or a combination of layers) can be used as an output layer.
*Note:* When `unload:` is used, output layers are not used for generating `cnn_unload()`.

Example:
        `output: true`

##### `weight_source` (Optional)

Certain networks share weights between layers. The tools automatically deduplicate weights and bias values (unless `--no-deduplicate-weights` is specified). When the checkpoint file does *not* contain duplicated weights, `weight_source: layer` is needed in the YAML configuration for the layer(s) that reuse(s) weights. `layer` can be specified as layer number or name.

Example:
        `weight_source: conv1p3`

##### Dropout and Batch Normalization

* Dropout is only used during training, and corresponding YAML entries are not needed.
* Batch normalization (“batchnorm”) is fused into the preceding layer’s weights and bias values (see [Batch Normalization](#batch-normalization)), and YAML entries are not needed.

#### Example

The following shows an example for a single “Fire” operation, the MAX78000/MAX78002 hardware layer numbers and its YAML description.

<img src="docs/fireexample.png" alt="Fire example" style="zoom:35%;" />

```yaml
---
arch: ai85firetestnet
dataset: CIFAR-10
# Input dimensions are 3x32x32

layers:
  ### Fire
  # Squeeze (0)
  - avg_pool: 2
    pool_stride: 2
    pad: 0
    in_offset: 0x1000
    processors: 0x0000000000000007
    data_format: HWC
    out_offset: 0x0000
    operation: conv2d
    kernel_size: 1x1
    activate: ReLU
  # Expand 1x1 (1)
  - in_offset: 0x0000
    out_offset: 0x1000
    processors: 0x0000000000000030
    output_processors: 0x0000000000000f00
    operation: conv2d
    kernel_size: 1x1
    pad: 0
    activate: ReLU
    name: expand_1x1
  # Expand 3x3 (2)
  - in_offset: 0x0000
    out_offset: 0x1000
    processors: 0x0000000000000030
    output_processors: 0x000000000000f000
    operation: conv2d
    kernel_size: 3x3
    activate: ReLU
    in_sequences: 0
    name: expand_3x3
  # Concatenate (3)
  - max_pool: 2
    pool_stride: 2
    in_offset: 0x1000
    out_offset: 0x0000
    processors: 0x000000000000ff00
    operation: none
    in_sequences: [expand_1x1, expand_3x3]
  ### Additional layers (4, 5)
  - max_pool: 2
    pool_stride: 2
    out_offset: 0x1000
    processors: 0x000000000000ff00
    operation: none
  - flatten: true
    out_offset: 0x0000
    op: mlp  # The fully connected (FC) layer L5
    processors: 0x000000000000ff00
    output_width: 32
```

#### Residual Connections

Many networks use residual connections. In the following example, the convolution on the right works on the output data of the first convolution. However, that same output data also “bypasses” the second convolution and is added to the output.

<img src="docs/residual-basic.png" alt="residual-basic" style="zoom:33%;" />

On MAX78000/MAX78002, the element-wise addition works on “interleaved data,” i.e., each machine fetch gathers one operand.

In order to achieve this, a layer must be inserted that does nothing else but reformat the data into interleaved format using the `write_gap` keyword (this operation happens in parallel and is fast).

```yaml
---
...
layers:
  ...
  # Layer I
  - out_offset: 0x0000
    processors: 0x0ffff00000000000
    operation: conv2d
    kernel_size: 3x3
    pad: 1
    activate: ReLU
  
  # Layer II - re-format data with gap
  - out_offset: 0x2000
    processors: 0x00000000000fffff
    output_processors: 0x00000000000fffff
    operation: passthrough
    write_gap: 1
    name: layerII
  
  # Layer III
  - in_offset: 0x0000
    out_offset: 0x2004
    processors: 0x00000000000fffff
    operation: conv2d
    kernel_size: 3x3
    pad: 1
    activate: ReLU
    write_gap: 1
    name: layerIII
  
  # Layer IV - Residual
  - in_sequences: [layerII, layerIII]
    in_offset: 0x2000
    out_offset: 0x0000
    processors: 0x00000000000fffff
    eltwise: add
    ...
```

The same network can also be viewed graphically:

<img src="docs/residual.png" alt="residual" style="zoom:38%;" />

### Adding New Models and New Datasets to the Network Loader

Adding new datasets to the Network Loader is implemented as follows:

1. Provide the [network model](#model), its YAML description and weights. Place the YAML file (e.g., `new.yaml`) in the `networks` directory, and weights in the `trained` directory.
   The non-quantized weights are obtained from a training checkpoint, for example:
   `(ai8x-synthesis) $ cp ../ai8x-training/logs/2020.06.02-154133/best.pth.tar trained/new-unquantized.pth.tar`

2. When using post-training quantization, the quantized weights are the result of the quantization step. Copy and customize an existing quantization shell script, for example:
   `(ai8x-synthesis) $ cp scripts/quantize_mnist.sh scripts/quantize_new.sh`

   Then, *edit this script to point to the new [model](#model) and [dataset](#data-loader)* (`vi scripts/quantize_new.sh`), and call the script to generate the quantized weights. Example:

   ```shell
   (ai8x-synthesis) $ scripts/quantize_new.sh 
   Configuring device: MAX78000.
   Reading networks/new.yaml to configure network...
   Converting checkpoint file trained/new-unquantized.pth.tar to trained/new.pth.tar
   +----------------------+-------------+----------+
   | Key                  | Type        | Value    |
   |----------------------+-------------+----------|
   | arch                 | str         | ai85net5 |
   | compression_sched    | dict        |          |
   | epoch                | int         | 165      |
   | extras               | dict        |          |
   | optimizer_state_dict | dict        |          |
   | optimizer_type       | type        | SGD      |
   | state_dict           | OrderedDict |          |
   +----------------------+-------------+----------+
   Model keys (state_dict):
   conv1.conv2d.weight, conv2.conv2d.weight, conv3.conv2d.weight, conv4.conv2d.weight, fc.linear.weight, fc.linear.bias
   conv1.conv2d.weight avg_max: tensor(0.3100) max: tensor(0.7568) mean: tensor(0.0104) factor: 54.4 bits: 8
   conv2.conv2d.weight avg_max: tensor(0.1843) max: tensor(0.2897) mean: tensor(-0.0063) factor: 108.8 bits: 8
   conv3.conv2d.weight avg_max: tensor(0.1972) max: tensor(0.3065) mean: tensor(-0.0053) factor: 108.8 bits: 8
   conv4.conv2d.weight avg_max: tensor(0.3880) max: tensor(0.5299) mean: tensor(0.0036) factor: 108.8 bits: 8
   fc.linear.weight avg_max: tensor(0.6916) max: tensor(0.9419) mean: tensor(-0.0554) factor: 108.8 bits: 8
   fc.linear.bias   
   ```

3. Provide a sample input. The sample input is used to generate a known-answer test (self test) against the predicted label. The purpose of the sample input is to ensure that the generated code matches the model — it does <u>*not*</u> ensure that the model is of good quality. However, it can help finding issues in the YAML description of the model.

   The sample input is provided as a NumPy “pickle” — add `sample_dset.npy` for the dataset named `dset` to the `tests` directory. This file can be generated by saving a sample in CHW format (no batch dimension) using `numpy.save()`, see below.

   For example, the MNIST 1×28×28 image sample would be stored in `tests/sample_mnist.npy` in an `np.array` with shape `[1, 28, 28]` and datatype `>i8` (`np.int64`). The file can contain random integers, or it can be obtained from the `train.py` software.

   *Note: To convert an existing sample input file to `np.int64`, use the `tests/convert_sample.py` script.*

#### Generating a Random Sample Input

To generate a random sample input, use a short NumPy script. In the grayscale MNIST example:

```python
import os
import numpy as np

a = np.random.randint(-128, 127, size=(1, 28, 28), dtype=np.int64)
np.save(os.path.join('tests', 'sample_mnist'), a, allow_pickle=False, fix_imports=False)
```

For RGB image inputs, there are three channels. For example, a 3×80×60 (C×H×W) input is created using `size=(3, 80, 60)`.
**Note:** The array must be of data type `np.int64`.

#### Saving a Sample Input from Training Data

1. In the `ai8x-training` project, add the argument `--save-sample 10` to the `scripts/evaluate_mnist.sh` script. *Note: The index 10 is arbitrary, but it must be smaller than the batch size. If manual visual verification is desired, it is a good idea to pick a sample where the quantized model computes the correct answer.*

2. Run the modified `scripts/evaluate_mnist.sh`. It will produce a file named `sample_mnist.npy`.

3. Save the `sample_mnist.npy` file and copy it to the `ai8x-synthesis` project.

#### Evaluate the Quantized Weights with the New Dataset and Model

1. Switch to training project directory and activate the environment:

   ```shell
   (ai8x-synthesis) $ deactivate
   $ cd ../ai8x-training
   $ source venv/bin/activate
   ```

2. Create an evaluation script and run it:

   ```shell
   (ai8x-training) $ cp scripts/evaluate_mnist.sh scripts/evaluate_new.sh
   (ai8x-training) $ vim scripts/evaluate_new.sh
   (ai8x-training) $ scripts/evaluate_new.sh
   ```

   Example output:

   ```shell
   (ai8x-training) $ scripts/evaluate_new.sh 
   Configuring device: MAX78000, simulate=True.
   Log file for this run: logs/2020.06.03-125328/2020.06.03-125328.log
   --------------------------------------------------------
   Logging to TensorBoard - remember to execute the server:
   > tensorboard --logdir='./logs'
   
   => loading checkpoint ../ai8x-synthesis/trained/new.pth.tar
   => Checkpoint contents:
   +----------------------+-------------+----------+
   | Key                  | Type        | Value    |
   |----------------------+-------------+----------|
   | arch                 | str         | ai85net5 |
   | compression_sched    | dict        |          |
   | epoch                | int         | 165      |
   | extras               | dict        |          |
   | optimizer_state_dict | dict        |          |
   | optimizer_type       | type        | SGD      |
   | state_dict           | OrderedDict |          |
   +----------------------+-------------+----------+
   
   => Checkpoint['extras'] contents:
   +-----------------+--------+-------------------+
   | Key             | Type   | Value             |
   |-----------------+--------+-------------------|
   | best_epoch      | int    | 165               |
   | best_top1       | float  | 99.46666666666667 |
   | clipping_method | str    | SCALE             |
   | clipping_scale  | float  | 0.85              |
   | current_top1    | float  | 99.46666666666667 |
   +-----------------+--------+-------------------+
   
   Loaded compression schedule from checkpoint (epoch 165)
   => loaded 'state_dict' from checkpoint '../ai8x-synthesis/trained/new.pth.tar'
   Optimizer Type: <class 'torch.optim.sgd.SGD'>
   Optimizer Args: {'lr': 0.1, 'momentum': 0.9, 'dampening': 0, 'weight_decay': 0.0001, 'nesterov': False}
   Dataset sizes:
     training=54000
     validation=6000
     test=10000
   --- test ---------------------
   10000 samples (256 per mini-batch)
   Test: [   10/   40]    Loss 44.193750    Top1 99.609375    Top5 99.960938    
   Test: [   20/   40]    Loss 66.567578    Top1 99.433594    Top5 99.980469    
   Test: [   30/   40]    Loss 51.816276    Top1 99.518229    Top5 99.986979    
   Test: [   40/   40]    Loss 53.596094    Top1 99.500000    Top5 99.990000    
   ==> Top1: 99.500    Top5: 99.990    Loss: 53.596
   
   ==> Confusion:
   [[ 979    0    0    0    0    0    0    0    1    0]
    [   0 1132    1    0    0    0    0    2    0    0]
    [   2    0 1026    1    0    0    0    3    0    0]
    [   0    0    0 1009    0    0    0    0    1    0]
    [   0    0    0    0  978    0    0    0    0    4]
    [   1    0    0    3    0  886    1    0    0    1]
    [   5    4    1    0    1    0  946    0    1    0]
    [   0    1    3    0    0    0    0 1023    0    1]
    [   0    0    0    1    1    1    0    0  970    1]
    [   0    0    0    0    4    1    0    3    0 1001]]
   
   Log file for this run: logs/2020.06.03-125328/2020.06.03-125328.log
   ```

### Generating C Code

Run `ai8xize.py` with the new network and the new sample data to generate embedded C code that can be compiled with the Arm and RISC-V compilers. See `gen-demos-max78000.sh` for examples.

#### Starting an Inference, Waiting for Completion, Multiple Inferences in Sequence

An inference is started by configuring registers and weights, loading the input, and enabling processing. This code is automatically generated — see the `cnn_init()`, `cnn_load_weights()`, `cnn_load_bias()`, `cnn_configure()`, and `load_input()` functions. The sample data can be used as a self-checking feature on device power-up since the output for the sample data is known.
To start the accelerator, use `cnn_start()`. The `load_input()` function is called either before `cnn_start()`, or after `cnn_start()`, depending on whether FIFOs are used. To run a second inference with new data, call `cnn_start()` again (after or before loading the new data input using load_input()`).

The MAX78000/MAX78002 accelerator can generate an interrupt on completion, and it will set a status bit (see `cnn.c`). The resulting data can now be unloaded from the accelerator (code for this is also auto-generated in `cnn_unload()`).

To run another inference, ensure all quadrants are disabled (stopping the state machine, as shown in `cnn_init()`). Next, load the new input data and start processing.


#### Overview of the Functions in main.c

The generated code is split between API code (in `cnn.c`) and data-dependent code in `main.c` or `main_riscv.c`. The data-dependent code is based on a known-answer test. The `main()` function shows the proper sequence of steps to load and configure the CNN accelerator, run it, unload it, and verify the result.

`void load_input(void);`
Load the example input. This function can serve as a template for loading data into the CNN accelerator. Note that the clocks and power to the accelerator must be enabled first. If this is skipped, the device may appear to hang and the [recovery procedure](https://github.com/MaximIntegratedAI/MaximAI_Documentation/tree/master/MAX78000_Feather#how-to-unlock-a-max78000-that-can-no-longer-be-programmed) may have to be used.

`int check_output(void);`
This function verifies that the known-answer test works correctly in hardware (using the example input). This function is typically not needed in the final application.

`int main(void);`
This is the main function and can serve as a template for the user application. It shows the correct sequence of operations to initialize, load, run, and unload the CNN accelerator.


#### Overview of the Generated API Functions

The API code (in `cnn.c` by default) is auto-generated. It is data-independent, but differs depending on the network. This simplifies replacing the network while keeping the remainder of the code intact.

The functions that do not return `void` return either `CNN_FAIL` or `CNN_OK` as specified in the auto-generated `cnn.h` header file. The header file also contains a definition for the number of outputs of the network (`CNN_NUM_OUTPUTS`). In limited circumstances, this can make the wrapper code somewhat network-independent.

`int cnn_enable(uint32_t clock_source, uint32_t clock_divider);`
Enable clocks (from `clock_source` with `clock_divider`) and power to the accelerator; also enable the accelerator interrupt. By default, on MAX78000, the accelerator runs at 50 MHz (APB clock or PCLK divided by 1). On MAX78002, by default the MDLL is enabled and the accelerator runs at 200 MHz.

`int cnn_disable(void);`
Disable clocks and power to the accelerator.

`int cnn_init(void);`
Perform minimum accelerator initialization so it can be configured or restarted.

`int cnn_configure(void);`
Configure the accelerator for the given network.

`int cnn_load_weights(void);`
Load the accelerator weights. `cnn_init()` must be called before loading weights after reset or wake from sleep. *Note that the physical weight memories are 72-bit wide. When `--mexpress` mode is enabled (default), the weight data is written in a sequence of 32-bit writes, containing the “packed” weight values. When using `--no-mexpress`, each weight memory is written in four 32-bit memory writes, with zero-padded data.*

`int cnn_verify_weights(void);`
Verify the accelerator weights (used for debug only).

`int cnn_load_bias(void);`
Load the accelerator bias values (if needed). Unlike accelerator weights, bias values cannot be retained after calling `cnn_disable()`. Therefore, this function must be called again after the accelerator is re-enabled. *Note: The bias values are stored in 8-bit software arrays, but the physical memories require 32-bit access. The helper function `memcpy_8to32()` performs the expansion from 8 to 32-bit.*

`int cnn_start(void);`
Start accelerator processing.

`int cnn_stop(void);`
Force-stop the accelerator regardless of whether it has finished or not.

`int cnn_continue(void);`
Continue accelerator processing after force-stopping it.

`int cnn_unload(uint32_t *out_buf);`
Unload the results from the accelerator. The output buffer must be 32-bit aligned (round up to the next 32-bit size when using 8-bit outputs).

`int cnn_boost_enable(mxc_gpio_regs_t *port, uint32_t pin);`
Turn on the boost circuit on `port`.`pin`. This is only needed for very energy intense networks. Use the `--boost` command line option to insert calls to this function in the wrapper code.

`int cnn_boost_disable(mxc_gpio_regs_t *port, uint32_t pin);`
Turn off the boost circuit connected to `port`.`pin`.


#### Softmax, and Data Unload in C

`ai8xize.py` can generate a call to a software Softmax function using the command line switch `--softmax`. That function is provided in the `assets/device-all` folder. To use the provided software Softmax on MAX78000/MAX78002, the last layer output should be 32-bit wide (`output_width: 32`).

The software Softmax function is optimized for processing time, and it quantizes the input. When the last layer uses weights that are not 8-bits, the software function used will shift the input values first.

![softmax](docs/softmax.png)


#### Generated Files and Upgrading the CNN Model

The generated C code comprises the following files. Some of the files are customized based on the project name, and some are custom for a combination of project name and weight/sample data inputs:

| File name      | Source                                   | Project specific? | Model/weights change? |
| -------------- | ---------------------------------------- | ----------------- | --------------------- |
| Makefile*      | template(s) in assets/embedded-*         | Yes               | No                    |
| cnn.c          | generated                                | Yes               | **Yes**               |
| cnn.h          | template in assets/device-all            | Yes               | **Yes**               |
| weights.h      | generated                                | Yes               | **Yes**               |
| log.txt        | generated                                | Yes               | **Yes**               |
| main.c         | generated                                | Yes               | No                    |
| sampledata.h   | generated                                | Yes               | No                    |
| sampleoutput.h | generated                                | Yes               | **Yes**               |
| softmax.c      | assets/device-all                        | No                | No                    |
| model.launch   | template in assets/eclipse               | Yes               | No                    |
| .cproject      | template in assets/eclipse               | Yes               | No                    |
| .project       | template in assets/eclipse               | Yes               | No                    |
| .settings/*    | templates in assets/eclipse/.settings    | Yes               | No                    |
| .vscode/*      | generated and templates in assets/vscode | Yes               | No                    |

In order to upgrade an embedded project after retraining the model, point the network generator to a new empty directory and regenerate. Then, copy the four files that will have changed to your original project — `cnn.c`, `cnn.h`, `weights.h`, and `log.txt`. This allows for persistent customization of the I/O code and project (for example, in `main.c` and additional files) while allowing easy model upgrades.

The generator also adds all files from the `assets/eclipse`, `assets/device-all`, and `assets/embedded-*` folders. These files (when starting with `template` in their name) will be automatically customized to include project-specific information as shown in the following table:

| Key                       | Replaced by                                                  |
| ------------------------- | ------------------------------------------------------------ |
| `##__PROJ_NAME__##`       | Project name (works on file names as well as the file contents), from `--prefix` |
| `##__ELF_FILE__##`        | Output elf (binary) file name (`PROJECT.elf` or `PROJECT-combined.elf`) |
| `##__BOARD__##`           | Board name (e.g., `EvKit_V1`), from `--board-name`                   |
| `##__FILE_INSERT__##`     | Network statistics and timer                                 |
| `##__OPENOCD_PARAMS__##` | OpenOCD arguments (e.g., `-f interface/cmsis-dap.cfg -f target/max7800x.cfg`), from `--eclipse-openocd-args` |
| `##__TARGET_UC__##` | Upper case device name (e.g., `MAX78000`), from `--device` |
| `##__TARGET_LC__##` | Lower case device name (e.g., `max78000`), from `--device` |
| `##__ADDITIONAL_INCLUDES__##` | Additional include files, from `--eclipse-includes`  (default: empty) |
| `##__GCC_PREFIX__##` | `arm-non-eabi-` or `riscv-none-embed-` |
| `##__DEFINES__##`<br />*or* `##__GCC_SUFFIX__##` | Additional #defines (e.g., `-D SUPERSPEED`), from `--define` (default: empty) |
| `##__DEFINES_ARM__##`<br />*or* `##__ARM_DEFINES__##` | Replace default ARM #defines, from `--define-default-arm` (default: `"MXC_ASSERT_ENABLE ARM_MATH_CM4"`) |
| `##__DEFINES_RISCV__##`<br />*or* `##__RISC_DEFINES__##` | Replace default RISC-V #defines, from `--define-default-riscv` (default: `"MXC_ASSERT_ENABLE RV32"`) |
| `##__PROCESSOR_DEFINES__##` | Selects the #defines for the active processor (Arm or RISC-V) |
| `##__ADDITIONAL_VARS__##` | Additional variables, from `--eclipse-variables` (default: empty) |
| `##__PMON_GPIO_PINS__##` | Power Monitor GPIO pins |
| `##__CNN_START__##` | Port pin action when CNN starts |
| `##__CNN_COMPLETE__##` | Port pin action when CNN finishes |
| `##__SYS_START__##` | Port pin action when system starts |
| `##__SYS_COMPLETE__##` | Port pin action when system finishes |

*Note: The vscode templates are treated differently and not designed to be modified by the user.*

##### Contents of the device-all Folder

* For MAX78000/MAX78002, the software Softmax is implemented in `softmax.c`.
* A template for the `cnn.h` header file in `templatecnn.h`. The template is customized during code generation using model statistics and timer, but uses common function signatures for all projects.

#### Determining the Compiled Flash Image Size

The generated `.elf` file (either `build/PROJECT.elf` or `build/PROJECT-combined.elf` when building for RISC-V) contains debug and other meta information. To determine the true Flash image size, either examine the `.map` file, or convert the `.elf` to a binary image and examine the resulting image.

```shell
% arm-none-eabi-objcopy -I elf32-littlearm build/mnist.elf -O binary temp.bin                     
% ls -la temp.bin
-rwxr-xr-x  1 user  staff  321968 Jan  1 11:11 temp.bin
```

#### Troubleshooting

##### Handling Linker Flash Section Overflows

When linking the generated C code, the code space might overflow:

```shell
$ make
  CC    main.c
  CC    cnn.c
  ...
  LD    build/mnist.elf 
arm-none-eabi/bin/ld: build/mnist.elf section `.text' will not fit in region `FLASH'
arm-none-eabi/bin/ld: region `FLASH' overflowed by 600176 bytes
collect2: error: ld returned 1 exit status
```

The most likely reason is that the input is too large (from `sampledata.h`), or that the expected output (in `sampleoutput.h`) is too large. It is important to note that this only affects the generated code with the built-in known-answer test (KAT) that will not be part of the user application since normal input and output data are not predefined in Flash memory.

To deal with this issue, there are several options:

* The sample input data can be stored in external memory. This requires modifications to the generated code. Please see the MSDK examples to learn how to access external memory.
* The sample input data can be programmatically generated. Typically, this requires manual modification of the generated code, and a corresponding modification of the sample input file.
  The generator also contains a built-in generator (supported *only* when using `--fifo`, and only for HWC inputs); the command line option `--synthesize-input` uses only the first few words of the sample input data, and then adds the specified value N (for example, 0x112233 if three input channels are used) to each subsequent set of M 32-bit words. M can be specified using `--synthesize-words` and defaults to 8. Note that M must be a divisor of the number of pixels per channel.
* The output check can be truncated. The command line option `--max-verify-length` checks only the first N words of output data (for example, 1024). To completely disable the output check, use `--no-kat`.
* For 8-bit output values, `--mlator` typically generates more compact code.
* Change the compiler optimization level in `Makefile`. To change the default optimization levels, modify `MXC_OPTIMIZE_CFLAGS` in `assets/embedded-ai85/templateMakefile` for Arm code and `assets/embedded-riscv-ai85/templateMakefile.RISCV` for RISC-V code. Both `-O1` and `-Os` may result in smaller code compared to `-O2`.
* If the last layer has large-dimension, large-channel output, the `cnn_unload()` code in `cnn.c` may cause memory segment overflows not only in Flash, but also in the target buffer in SRAM (`ml_data32[]` or `ml_data[]` in `main.c`). In this case, manual code edits are required to perform multiple partial unloads in sequence.

##### Known-Answer-Test (KAT): Console Does Not Print PASS/FAIL

In some cases, the serial console does not print PASS or FAIL for the known-answer test, for example:

```text
Waiting...

*** CNN Inference Test ***

[nothing]
```

A connected debugger will disconnect, similar to:

```text
Program stopped.
0x0000fff4 in ?? ()
```

This can be caused by very small, fast networks, where the inference finishes before the main code has entered sleep mode:

```c
 while (cnn_time == 0)
    // CNN has already finished or is about to finish
    MXC_LP_EnterSleepMode(); // Wait for CNN
    // Device will not wake up since the CNN complete interrupt has already happened
```

Solution: Please use the command line switch `--no-wfi` to disable sleep mode.

##### Known-Answer-Test (KAT) Failures – Debugging Techniques

There can be many reasons why the known-answer test (KAT) fails for a given network with an error message, or where the KAT does not complete. The following techniques may help in narrowing down where in the network or the YAML description of the network the error occurs:

* For very short and small networks, disable the use of WFI (wait for interrupt) instructions while waiting for completion of the CNN computations by using the command line option `--no-wfi`. *Explanation: In these cases, the network terminates more quickly than the time it takes between testing for completion and executing the WFI instruction, so the WFI instruction is never interrupted and the code may appear to hang.*
* The `--no-wfi` option can also be useful when trying to debug code, since the debugger loses connection when the device enters sleep mode using `__WFI()`.
* By default, there is a two-second delay at the beginning of the code. This time allows the debugger to take control before the device enters any kind of sleep mode. `--no-wfi` disables sleep mode (see also the related information [above](#known-answer-test-kat-console-does-not-print-passfail)). The time delay can be modified using the `--debugwait` option.
  If the delay is too short or skipped altogether, and the device does not wake at the end of execution, the device may appear to hang and the [recovery procedure](https://github.com/MaximIntegratedAI/MaximAI_Documentation/tree/master/MAX78000_Feather#how-to-unlock-a-max78000-that-can-no-longer-be-programmed) may have to be used in order to load new code or to debug code.
* For very large and deep networks, enable the boost power supply using the `--boost` command line option. On the EVkit, the boost supply is connected to port pin P2.5, so the command line option is `--boost 2.5`.
* The default compiler optimization level is `-O2`, and incorrect code may be generated under rare circumstances. Lower the optimization level in the generated `Makefile` to `-O1`, clean (`make distclean && make clean`), and rebuild the project (`make`). If this solves the problem, one of the possible reasons is that code is missing the `volatile` keyword for certain variables.
  To permanently adjust the default compiler optimization level, modify `MXC_OPTIMIZE_CFLAGS` in `assets/embedded-ai85/templateMakefile` for Arm code and `assets/embedded-riscv-ai85/templateMakefile.RISCV` for RISC-V code.
* When allocating large amounts of data on the stack, ensure the stack is sized appropriately. The stack size is configured in the linker file (by default, part of the MSDK).
* `--stop-after N` where `N` is a layer number may help to find the problematic layer by terminating the network early without having to retrain and without having to change the weight input file. Note that this may also require `--max-verify-length` as [described above](#handling-linker-flash-section-overflows) since intermediate outputs tend to be large, and additionally `--no-unload` to suppress generation of the `cnn_unload()` function.
* `--no-bias LIST` where `LIST` is a comma-separated list of layers (e.g., `0,1,2,3`) can rule out problems due to the bias. This option zeros out the bias for the given layers without having to remove bias values from the weight input file.
* `--ignore-streaming` ignores all `streaming` statements in the YAML file. Note that this typically only works when the sample input is replaced with a different, lower-dimension sample input (for example, use 3×32×32 instead of 3×128×128), and does not support fully connected layers without retraining (use `--stop-after` to remove final layers). Ensure that the network (or partial network when using `--stop-after`) does not produce all-zero intermediate data or final outputs when using reduced-dimension inputs. The log file (`log.txt` by default) will contain the necessary information.
* Certain C library functions (such as `memcpy` or `printf`) use byte-wide or 16-bit wide accesses and may not work correctly when accessing CNN memory *directly* (i.e., pointing inside the accelerator memory). They *will* function as expected when operating on data memory that is *not* located inside the CNN accelerator, for example data returned by `cnn_unload()`.


##### Synthesis Failures

The synthesis step (“izer”) will fail if the yaml description does not match the checkpoint file created by PyTorch.

Unlike PyTorch networks that can be constructed to be completely input dimension independent, MAX78000/MAX78002 networks always require knowledge of the input dimensions, which are set by the sample input. The sample input defaults to `tests/sample_dataset.npy` (where `dataset` is replaced with the dataset used, e.g., `mnist`). The command line option `--sample-input` can point the tool to a different input source.

The dimensions are also important when [flattening](#fully-connected-linear-layers), since every pixel results in a channel, impacting the processor setup. The following is an example error message of a network that attempts to flatten a layer. The network was trained with 128×128, but the actual sample input provided was 64×64:

```shell
ERROR: Layer 6: 64 input channels (before flattening) using 1 pass, and 1 operand (64 processors per pass), but the enabled processor map 0x000000000000ffff has 16 bits instead of the expected number of 64.
```

*In this example, each dimension was half the expected size, so the expected processor count was off by a factor of 4. To resolve the error, a properly dimensioned sample input had to be provided.*



#### Energy Measurement

The MAX78000 Evaluation Kit (EVKit) revision C and later, and the MAX78002 Evaluation Kit both include a MAX32625 microcontroller connected to a MAX34417 power accumulator. Since the sample rate of the MAX34417 is slow compared to typical inference times, `ai8xize.py` supports the command line parameter `--energy` that will run 100 iterations of the inference, separating out the input data load time. This allows enough sample time to get meaningful results (recommended minimum: 1 second).

When running C code generated with `--energy`, the power display on the EVKit will display the inference energy.

*Note: MAX78000 uses LED1 and LED2 to trigger power measurement via MAX32625 and MAX34417.*

See the [benchmarking guide](https://github.com/MaximIntegratedAI/MaximAI_Documentation/blob/master/Guides/MAX7800x%20Power%20Monitor%20and%20Energy%20Benchmarking%20Guide.pdf) for more information about benchmarking.



## Further Information

Additional information about the evaluation kits, and the software development kit (MSDK) is available on the web at <https://github.com/MaximIntegratedAI/MaximAI_Documentation>.

[AHB Addresses for MAX78000 and MAX78002](docs/AHBAddresses.md)


---

## Contributing Code

### Linting

Both projects are set up for `flake8`, `pylint` and `isort` to lint Python code. The line width is related to 100 (instead of the default of 80), and the number of lines per module was increased; configuration files are included in the projects. Shell code is linted by `shellcheck`, and YAML files by `yamllint`.
Code should not generate any warnings in any of the tools (some of the components in the `ai8x-training` project will create warnings as they are based on third-party code).

`flake8` and `pylint` need to be installed into both virtual environments:

```shell
(ai8x-synthesis) $ pip3 install flake8 pylint mypy isort
```

The GitHub projects use the [GitHub Super-Linter](https://github.com/github/super-linter) to automatically verify push operations and pull requests. The Super-Linter can be installed locally using [podman](https://podman.io) (or Docker), see [installation instructions](https://github.com/github/super-linter/blob/master/docs/run-linter-locally.md).
To run locally, create a clean copy of the repository and run the following command from the project directory (i.e., `ai8x-training` or `ai8x-synthesis`):

```shell
$ podman run --rm -e RUN_LOCAL=true -e VALIDATE_MARKDOWN=false -e VALIDATE_PYTHON_BLACK=false -e VALIDATE_ANSIBLE=false -e VALIDATE_EDITORCONFIG=false -e VALIDATE_JSCPD=false -e VALIDATE_CPP=false -e VALIDATE_ANSIBLE=false -e VALIDATE_NATURAL_LANGUAGE=false -e VALIDATE_CLANG_FORMAT=false -e VALIDATE_GITHUB_ACTIONS=false -e FILTER_REGEX_EXCLUDE="attic/.*|inspect_ckpt.py" -v `pwd`:/tmp/lint ghcr.io/github/super-linter:v4
```

### Submitting Changes

Do not try to push any changes into the master branch. Instead, create a fork and submit a pull request against the `develop` branch. The easiest way to do this is using a [graphical client](#additional-software) such as Fork or GitHub Desktop.

*Note: After creating the fork, you must re-enable actions in the “Actions” tab of the repository on GitHub.*

The following document has more information:
<https://github.com/MaximIntegratedAI/MaximAI_Documentation/blob/master/CONTRIBUTING.md>

---<|MERGE_RESOLUTION|>--- conflicted
+++ resolved
@@ -1,10 +1,6 @@
 # ADI MAX78000/MAX78002 Model Training and Synthesis
 
-<<<<<<< HEAD
-February 10, 2023
-=======
 March 22, 2023
->>>>>>> f5caa9e1
 
 ADI’s MAX78000/MAX78002 project is comprised of five repositories:
 
