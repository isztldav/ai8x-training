--- conflicted
+++ resolved
@@ -1,12 +1,8 @@
 # ADI MAX78000/MAX78002 Model Training and Synthesis
 
-<<<<<<< HEAD
-June 21, 2023
+June 27, 2023
 
 **Note: The pytorch-2 branch is in development. Not all features are available/functional yet.**
-=======
-June 27, 2023
->>>>>>> d2bec858
 
 ADI’s MAX78000/MAX78002 project is comprised of five repositories:
 
